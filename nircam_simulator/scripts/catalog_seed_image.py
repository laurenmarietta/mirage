#! /usr/bin env python

'''
Reorganization of ramp simulator code. This class is used to construct
a "seed image" from a point source catalog. This seed image is a
noiseless countrate image containing only sources. No noise, no
cosmic rays.
'''


import argparse, sys, glob, os
import pkg_resources
import scipy.signal as s1
import numpy as np
import math
from photutils import detect_threshold, detect_sources
from astropy.io import fits, ascii
from astropy.table import Table
from astropy.modeling.models import Sersic2D
from astropy.convolution import convolve
from asdf import AsdfFile
import yaml
import time

from . import rotations  # this is Colin's set of rotation functions
from . import polynomial # more of Colin's functions
from . import read_siaf_table
from . import set_telescope_pointing_separated as set_telescope_pointing
from . import moving_targets
from . import segmentation_map as segmap

inst_list = ['nircam']
modes = {'nircam': ['nircamimaging', 'nircamengineeringimaging', 'moving_target',
                    'nircamwfss', 'wfsccommissioning', 'wfscglobalalignment']}
inst_abbrev = {'nircam':'NRC'}
pixelScale = {'nircam':{'sw':0.031, 'lw':0.063}}
full_array_size = {'nircam':2048}
allowedOutputFormats = ['DMS']
#wfe_options = [0, 115, 123, 136, 155]
wfe_options = ['predicted', 'requirements']
wfegroup_options = np.arange(5)

class Catalog_seed():
    def __init__(self):
        # Locate the module files, so that we know where to look
        # for config subdirectory
        self.modpath = pkg_resources.resource_filename('nircam_simulator', '')

        # Get the location of the NIRCAM_SIM_DATA environment
        # variable, so we know where to look for darks, CR,
        # PSF files, etc later
        self.env_var = 'NIRCAM_SIM_DATA'
        self.datadir = os.environ.get(self.env_var)
        if self.datadir is None:
            localpath = '/ifs/jwst/wit/nircam/nircam_simulator_data'
            local = os.path.exists(localpath)
            if local:
                self.datadir = localpath
                os.environ['NIRCAM_SIM_DATA'] = localpath
            else:
                print(("WARNING: {} environment variable is not set."
                       .format(self.env_var)))
                print("This must be set to the base directory")
                print("containing the darks, cosmic ray, PSF, etc")
                print("input files needed for the simulation.")
                print("This should be set correctly if you installed")
                print("the nircam_sim_data conda package.")
                sys.exit()

        # if a grism signal rate image is requested, expand
        # the width and height of the signal rate image by this
        # factor, so that the grism simulation software can
        # track sources that are outside the requested subarray
        # in order to calculate contamination.
        self.grism_direct_factor = np.sqrt(2.)

        # self.coord_adjust contains the factor by which the
        # nominal output array size needs to be increased
        # (used for WFSS mode), as well as the coordinate
        # offset between the nominal output array coordinates,
        # and those of the expanded array. These are needed
        # mostly for WFSS observations, where the nominal output
        # array will not sit centered in the expanded output image.
        self.coord_adjust = {'x':1., 'xoffset':0., 'y':1., 'yoffset':0.}

        # NIRCam rough noise values. Used to make educated guesses when
        # creating segmentation maps
        self.single_ron = 6. # e-/read
        self.grism_background = 0.25 # e-/sec

        # keep track of the maximum index number of sources
        # in the various catalogs. We don't want to end up
        # with multiple sources having the same index numbers
        self.maxindex = 0

    def make_seed(self):
        """MAIN FUNCTION"""
        # Read in input parameters and quality check
        self.readParameterFile()
        self.expand_env_var()
        self.filecheck()
        self.fullPaths()
        self.basename = os.path.join(self.params['Output']['directory'],
                                     self.params['Output']['file'][0:-5].split('/')[-1])
        self.params['Output']['file'] = self.basename + self.params['Output']['file'][-5:]

        self.readSubarrayDefinitionFile()
        self.checkParams()
        self.getSubarrayBounds()
        self.instrument_specific_dicts(self.params['Inst']['instrument'].lower())

        # If the output is a direct image to be dispersed, expand the size
        # of the nominal FOV so the disperser can account for sources just
        # outside whose traces will fall into the FOV
        if self.params['Output']['grism_source_image']:
            self.calcCoordAdjust()

<<<<<<< HEAD
        # image dimensions
        self.nominal_dims = np.array([self.subarray_bounds[3]-self.subarray_bounds[1] + 1, self.subarray_bounds[2]-self.subarray_bounds[0] + 1])
        self.output_dims = (self.nominal_dims * np.array([self.coord_adjust['y'], self.coord_adjust['x']])).astype(np.int)
=======
        #image dimensions
        self.nominal_dims = np.array([self.subarray_bounds[3]-self.subarray_bounds[1]+1,
                                      self.subarray_bounds[2]-self.subarray_bounds[0]+1])
        self.output_dims = (self.nominal_dims * np.array([self.coord_adjust['y'],
                                                          self.coord_adjust['x']])).astype(np.int)
>>>>>>> 8ece5047

        # calculate the exposure time of a single frame, based on the size of the subarray
        self.calcFrameTime()

        # For imaging mode, generate the countrate image using the catalogs
        if self.params['Inst']['mode'].lower() != 'moving_target':
            print('Creating signal rate image of synthetic inputs.')
            self.seedimage, self.seed_segmap = self.addedSignals()
            outapp = ''

        # If we are tracking a non-sidereal target, then
        # everything in the catalogs needs to be streaked across
        # the detector
        if self.params['Inst']['mode'].lower() == 'moving_target':
            print('Creating signal ramp of synthetic inputs')
            print(("need to adjust moving target work for multiple "
                   "integrations! everything above has been modified"))
            self.seedimage, self.seed_segmap = self.non_sidereal_seed()
<<<<<<< HEAD

            outapp = '_nonsidereal_target'

        # if moving targets are requested (KBOs, asteroids, etc, NOT moving_target mode
        # where the telescope slews), then create a RAPID integration which
        # includes those targets

=======
            outapp = '_nonsidereal_target'            
            
        # If moving targets are requested (KBOs, asteroids, etc,
        # NOT moving_target mode where the telescope slews), then
        # create a RAPID integration which includes those targets
>>>>>>> 8ece5047
        mov_targs_ramps = []
        if (self.runStep['movingTargets'] | self.runStep['movingTargetsSersic']
            | self.runStep['movingTargetsExtended']):
            print(("Creating signal ramp of sources that are moving with "
                   "respect to telescope tracking."))
            trailed_ramp, trailed_segmap = self.make_trailed_ramp()
            outapp += '_trailed_sources'

            # Now we need to expand frameimage into a ramp
            # so we can add the trailed objects
            print('Combining trailed object ramp with that containing tracked targets')
            if self.params['Inst']['mode'].lower() != 'moving_target':
                self.seedimage = self.combineSimulatedDataSources('countrate', self.seedimage, trailed_ramp)
            else:
                self.seedimage = self.combineSimulatedDataSources('ramp', self.seedimage, trailed_ramp)
            self.seed_segmap += trailed_segmap

        # Save the combined static + moving targets ramp
        self.saveSeedImage()

        # Return info in a tuple
        # return (self.seedimage, self.seed_segmap, self.seedinfo)

    def saveSeedImage(self):
        # Create the grism direct image or ramp to be saved

        # Get the photflambda and photfnu values that go with
        # the filter
        # module = self.params['Readout']['array_name'][3]

        # zps = ascii.read(self.params['Reffiles']['flux_cal'])
        # if self.params['Readout']['pupil'][0] == 'F':
        #    usephot = 'pupil'
        # else:
        #    usephot = 'filter'
        # mtch = ((self.zps['Filter'] == self.params['Readout'][usephot]) & (self.zps['Module'] == module))
        # photflam = self.zps['PHOTFLAM'][mtch][0]
        # photfnu = self.zps['PHOTFNU'][mtch][0]
        # pivot = self.zps['Pivot_wave'][mtch][0]

        arrayshape = self.seedimage.shape
        if len(arrayshape) == 2:
            units = 'e-/sec'
            yd, xd = arrayshape
            tgroup = 0.
            print('Seed image is 2D.')
        elif len(arrayshape) == 3:
            units = 'e-'
            g, yd, xd = arrayshape
            tgroup = self.frametime * (self.params['Readout']['nframe'] + self.params['Readout']['nskip'])
<<<<<<< HEAD

=======
            print('Seed image is 3D.')
        elif len(arrayshape) == 4:
            units = 'e-'
            integ, g, yd, xd = arrayshape
            tgroup = self.frametime * (self.params['Readout']['nframe'] + self.params['Readout']['nskip'])
            print('Seed image is 4D.')
            
>>>>>>> 8ece5047
        self.seed_file = os.path.join(self.basename + '_' + self.params['Readout']['filter'] + '_seed_image.fits')
        xcent_fov = xd / 2
        ycent_fov = yd / 2
        kw = {}
        kw['xcenter'] = xcent_fov
        kw['ycenter'] = ycent_fov
        kw['units'] = units
        kw['TGROUP'] = tgroup
        if self.params['Readout']['pupil'][0].upper() == 'F':
            usefilt = 'pupil'
        else:
            usefilt = 'filter'
        kw['filter'] = self.params['Readout'][usefilt]
        kw['PHOTFLAM'] = self.photflam
        kw['PHOTFNU'] = self.photfnu
        kw['PHOTPLAM'] = self.pivot * 1.e4 # put into angstroms
        kw['NOMXDIM'] = self.nominal_dims[0]
        kw['NOMYDIM'] = self.nominal_dims[1]
        kw['NOMXSTRT'] = self.coord_adjust['xoffset'] + 1
        kw['NOMXEND'] = self.nominal_dims[0] + self.coord_adjust['xoffset']
        kw['NOMYSTRT'] = self.coord_adjust['yoffset'] + 1
        kw['NOMYEND'] = self.nominal_dims[1] + self.coord_adjust['yoffset']
        kw['GRISMPAD'] = self.grism_direct_factor
        self.seedinfo = kw
        self.saveSingleFits(self.seedimage, self.seed_file, key_dict=kw, image2=self.seed_segmap, image2type='SEGMAP')
        print("Seed image and segmentation map saved as {}".format(self.seed_file))
        print("Seed image, segmentation map, and metadata available as:")
        print("self.seedimage, self.seed_segmap, self.seedinfo.")


    def fullPaths(self):
        # Expand all input paths to be full paths
        # This is to allow for easier Condor-ization of
        # many runs
        pathdict = {'Reffiles':['dark', 'linearized_darkfile', 'superbias',
                                'subarray_defs', 'linearity',
                                'saturation', 'gain', 'pixelflat',
                                'illumflat', 'astrometric', 'distortion_coeffs', 'ipc',
                                'crosstalk', 'occult', 'pixelAreaMap',
                                'flux_cal', 'readpattdefs', 'filter_throughput'],
                    'simSignals':['pointsource', 'psfpath', 'galaxyListFile', 'extended',
                                  'movingTargetList', 'movingTargetSersic',
                                  'movingTargetExtended', 'movingTargetToTrack'],
                    'Output':['file', 'directory']}

        config_files = {'Reffiles-subarray_defs': 'NIRCam_subarray_definitions.list',
                        'Reffiles-flux_cal': 'NIRCam_zeropoints.list',
                        'Reffiles-crosstalk': 'xtalk20150303g0.errorcut.txt',
                        'Reffiles-readpattdefs': 'nircam_read_pattern_definitions.list',
                        'Reffiles-filter_throughput': 'placeholder.txt'}

        for key1 in pathdict:
            for key2 in pathdict[key1]:
                if self.params[key1][key2].lower() not in ['none', 'config']:
                    self.params[key1][key2] = os.path.abspath(self.params[key1][key2])
                elif self.params[key1][key2].lower() == 'config':
                    cfile = config_files['{}-{}'.format(key1, key2)]
                    fpath = os.path.join(self.modpath, 'config', cfile)
                    self.params[key1][key2] = fpath
                    print("'config' specified: Using {} for {}:{} input file".format(fpath, key1, key2))

    def mag_to_countrate(self, magsys, mag, photfnu=None, photflam=None):
        # Convert object magnitude to counts/sec
        if magsys.lower() == 'abmag':
            try:
                return 10**((mag + 48.6) / -2.5) / photfnu
            except:
                print("AB mag to countrate conversion failed.")
                print("magnitude = {}, photfnu = {}".format(mag, photfnu))
                sys.exit()
        if magsys.lower() == 'stmag':
            try:
                return 10**((mag + 21.1) / -2.5) / photflam
            except:
                print("ST mag to countrate conversion failed.")
                print("magnitude = {}, photflam = {}".format(mag, photflam))
                sys.exit()
<<<<<<< HEAD

    def combineSimulatedDataSources(self, inputtype, input1, mov_tar_ramp):
        # inputtype can be 'countrate' in which case input needs to be made
        # into a ramp before combining with mov_tar_ramp, or 'ramp' in which
        # case you can combine directly. Use 'ramp' with
        # moving_target MODE data, and 'countrate' with imaging MODE data

        # Combine the countrate image with the moving target ramp.

        if inputtype == 'countrate':
            # First change the countrate image into a ramp
            yd, xd = input1.shape
            num_frames = self.params['Readout']['ngroup'] * (self.params['Readout']['nframe'] + self.params['Readout']['nskip'])
            print("Countrate image of synthetic signals being converted to RAPID integration with {} frames.".format(num_frames))
            input1_ramp = np.zeros((num_frames, yd, xd))
            for i in range(num_frames):
                input1_ramp[i, :, :] = input1 * self.frametime * (i + 1)

        else:
            # if input1 is a ramp rather than a countrate image
            input1_ramp = input1

        # combine the input1 ramp and the moving target ramp, which are
=======
                
        
    def combineSimulatedDataSources(self, inputtype, input1, mov_tar_ramp):
        """Combine the exposure containing the trailed sources with the 
        countrate image containing the static sources
        inputtype can be 'countrate' in which case input needs to be made
        into a ramp before combining with mov_tar_ramp, or 'ramp' in which
        case you can combine directly. Use 'ramp' with
        moving_target MODE data, and 'countrate' with imaging MODE data
        """
        if inputtype == 'countrate':
            # First change the countrate image into a ramp
            yd, xd = input1.shape
            numints = self.params['Readout']['nint']
            num_frames = self.params['Readout']['ngroup'] *\
            (self.params['Readout']['nframe'] + self.params['Readout']['nskip'])
            print(("Countrate image of synthetic signals being converted to "
                   "RAPID integration with {} frames.".format(num_frames)))
            input1_ramp = np.zeros((numints, num_frames, yd, xd))
            for i in range(num_frames):
                input1_ramp[0,i,:,:] = input1 * self.frametime * (i+1)
            if numints > 1:
                for integ in range(1,numints):
                    input1_ramp[integ, :, :, :] = input1_ramp[0, :, :, :]
                
        else:
            # If input1 is a ramp rather than a countrate image
            input1_ramp = input1

        # Combine the input1 ramp and the moving target ramp, which are
>>>>>>> 8ece5047
        # now both RAPID mode
        totalinput = input1_ramp + mov_tar_ramp
        return totalinput

    def make_trailed_ramp(self):
        # Create a ramp for objects that are trailing through
        # the field of view during the integration
        mov_targs_ramps = []
        mov_targs_segmap = None

        if self.params['Inst']['mode'].lower() != 'moving_target':
            tracking = False
            ra_vel = None
            dec_vel = None
        else:
            tracking = True
            ra_vel = self.ra_vel
            dec_vel = self.dec_vel
            # print("Moving target mode, creating trailed object with")
            # print("RA velocity of {} and dec_val of {}".format(ra_vel, dec_vel))

        if self.runStep['movingTargets']:
            #print('Starting moving targets for point sources!')
            mov_targs_ptsrc, mt_ptsrc_segmap = self.movingTargetInputs(self.params['simSignals']['movingTargetList'],
                                                                       'pointSource',
                                                                       MT_tracking=tracking,
                                                                       tracking_ra_vel=ra_vel,
                                                                       tracking_dec_vel=dec_vel)
            mov_targs_ramps.append(mov_targs_ptsrc)
            #print("Moving target segmap, min, max {}, {}".format(np.min(mt_ptsrc_segmap), np.max(mt_ptsrc_segmap)))
            mov_targs_segmap = np.copy(mt_ptsrc_segmap)

        # moving target using a sersic object
        if self.runStep['movingTargetsSersic']:
            #print("Moving targets, sersic!")
            mov_targs_sersic, mt_galaxy_segmap = self.movingTargetInputs(self.params['simSignals']['movingTargetSersic'],
                                                                         'galaxies',
                                                                         MT_tracking=tracking,
                                                                         tracking_ra_vel=ra_vel,
                                                                         tracking_dec_vel=dec_vel)
            mov_targs_ramps.append(mov_targs_sersic)
            if mov_targs_segmap is None:
                mov_targs_segmap = np.copy(mt_galaxy_segmap)
            else:
                mov_targs_segmap += mt_galaxy_segmap

        # moving target using an extended object
        if self.runStep['movingTargetsExtended']:
            #print("Extended moving targets!!!")
<<<<<<< HEAD
            mov_targs_ext, mt_ext_segmap = self.movingTargetInputs(self.params['simSignals']['movingTargetExtended'],
                                                                   'extended',
                                                                   MT_tracking=tracking,
                                                                   ra_vel=ra_vel,
                                                                   dec_vel=dec_vel)
=======
            mov_targs_ext, mt_ext_segmap = self.movingTargetInputs(self.params['simSignals']['movingTargetExtended'],'extended',MT_tracking=tracking,tracking_ra_vel=ra_vel,tracking_dec_vel=dec_val)
>>>>>>> 8ece5047
            mov_targs_ramps.append(mov_targs_ext)
            if mov_targs_segmap is None:
                mov_targs_segmap = np.copy(mt_ext_segmap)
            else:
                mov_targs_segmap += mt_ext_segmap

        mov_targs_integration = None
        if self.runStep['movingTargets'] or self.runStep['movingTargetsSersic'] or self.runStep['movingTargetsExtended']:
            # Combine the ramps of the moving targets if there is more than one type
            mov_targs_integration = mov_targs_ramps[0]
            if len(mov_targs_ramps) > 1:
                for i in range(1, len(mov_targs_ramps)):
                    mov_targs_integration += mov_targs_ramps[0]
        return mov_targs_integration, mov_targs_segmap

    def calcFrameTime(self):
        # calculate the exposure time of a single frame of the proposed output ramp
        # based on the size of the croped dark current integration
        # numint, numgrp, yd, xd = self.dark.data.shape
        yd, xd = self.nominal_dims
        # self.frametime = (xd/self.params['Readout']['namp'] + 12.) * (yd + 1) * 10.00 * 1.e-6
        # UPDATED VERSION, 16 Sept 2017
        colpad = 12
        rowpad = 2
        if ((xd <= 8) & (yd <= 8)):
            rowpad = 3
        self.frametime = ((1.0 * xd / self.params['Readout']['namp'] + colpad) * (yd + rowpad)) * 1.e-5

    def calcCoordAdjust(self):
        # Calculate the factors by which to expand the output array size, as well as the coordinate
        # offsets between the nominal output array and the input lists if the observation being
        # modeled is TSO or TSO + grism output modes

        dtor = math.radians(1.)

        # Normal imaging with grism image requested
        if self.params['Output']['grism_source_image']:
            self.coord_adjust['x'] = self.grism_direct_factor
            self.coord_adjust['y'] = self.grism_direct_factor
            self.coord_adjust['xoffset'] = np.int((self.grism_direct_factor - 1.) * (self.subarray_bounds[2] - self.subarray_bounds[0] + 1) / 2.)
            self.coord_adjust['yoffset'] = np.int((self.grism_direct_factor - 1.) * (self.subarray_bounds[3] - self.subarray_bounds[1] + 1) / 2.)

    def non_sidereal_seed(self):
<<<<<<< HEAD
        # Create a seed RAMP in the case where NIRCam is tracking
        # a non-sidereal target

        # Create a count rate image containing only the non-sidereal target(s)
        # These will be stationary in the fov
        nonsidereal_countrate, nonsidereal_segmap, self.ra_vel, self.dec_vel, vel_flag = self.nonsidereal_CRImage(self.params['simSignals']['movingTargetToTrack'])

        print('nonsidereal_crimage segmap max and min:', np.max(nonsidereal_segmap), np.min(nonsidereal_segmap))


        # Expand into a RAPID ramp and convert from signal rate to signals
        ns_yd, ns_xd = nonsidereal_countrate.shape
        totframes = self.params['Readout']['ngroup'] * (self.params['Readout']['nframe'] + self.params['Readout']['nskip'])
        tmptimes = self.frametime * np.arange(1, totframes + 1)
        non_sidereal_ramp = np.zeros((totframes, ns_yd, ns_xd))
        for i in range(totframes):
            non_sidereal_ramp[i, :, :] = nonsidereal_countrate * tmptimes[i]
        # non_sidereal_zero = non_sidereal_ramp[0, :, :]

        # Now we need to collect all the other sources (point sources, galaxies, extended)
        # in the other input files, and treat them as targets which will move across
        # the field of view during the exposure.
=======
        """Create a seed EXPOSURE in the case where NIRCam is tracking
        a non-sidereal target
        """
        
        # Create a count rate image containing only the non-sidereal target(s)
        # These will be stationary in the fov 
        nonsidereal_countrate, nonsidereal_segmap, self.ra_vel, self.dec_vel, vel_flag \
            = self.nonsidereal_CRImage(self.params['simSignals']['movingTargetToTrack'])

        #print('nonsidereal_crimage segmap max and min:',np.max(nonsidereal_segmap),
        #      np.min(nonsidereal_segmap))
        
        # Expand into a RAPID exposure and convert from signal rate to signals
        ns_yd, ns_xd = nonsidereal_countrate.shape
        ns_int = self.params['Readout']['nint']
        ns_group = self.params['Readout']['ngroup']
        ns_nframe = self.params['Readout']['nframe']
        ns_nskip = self.params['Readout']['nskip']
        totframes = ns_group * (ns_nframe + ns_nskip)
        tmptimes = self.frametime * np.arange(1,totframes+1)

        #non_sidereal_ramp = np.zeros((totframes, ns_yd, ns_xd))
        non_sidereal_ramp = np.zeros((ns_int, ns_group, ns_yd, ns_xd))
        for i in range(totframes):
            for integ in range(ns_int):
                non_sidereal_ramp[integ, i, :, :] = nonsidereal_countrate * tmptimes[i]

        # Now we need to collect all the other sources (point sources,
        # galaxies, extended) in the other input files, and treat them
        # as targets which will move across the field of view during
        # the exposure.
>>>>>>> 8ece5047
        mtt_data_list = []
        mtt_data_segmap = None
        #mtt_zero_list = []

        if self.runStep['pointsource']:
<<<<<<< HEAD
            # Now ptsrc is a list, which we need to get into movingTargetInputs...
=======
            # Now ptsrc is a list, which we need to provide to
            # movingTargetInputs
>>>>>>> 8ece5047
            mtt_ptsrc, mtt_ptsrc_segmap = self.movingTargetInputs(self.params['simSignals']['pointsource'], 'pointSource', MT_tracking=True, tracking_ra_vel=self.ra_vel, tracking_dec_vel=self.dec_vel, trackingPixVelFlag=vel_flag)
            mtt_data_list.append(mtt_ptsrc)
            if mtt_data_segmap is None:
                mtt_data_segmap = np.copy(mtt_ptsrc_segmap)
            else:
                mtt_data_segmap += mtt_ptsrc_segmap
<<<<<<< HEAD
            print("Done with creating moving targets from {}".format(self.params['simSignals']['pointsource']))
            print("Min and max values of ptsrc segmap: {}, {}".format(np.min(mtt_ptsrc_segmap), np.max(mtt_ptsrc_segmap)))
=======
            print(("Done with creating moving targets from {}"
                   .format(self.params['simSignals']['pointsource'])))
>>>>>>> 8ece5047

        if self.runStep['galaxies']:
            mtt_galaxies, mtt_galaxies_segmap = self.movingTargetInputs(self.params['simSignals']['galaxyListFile'], 'galaxies', MT_tracking=True, tracking_ra_vel=self.ra_vel, tracking_dec_vel=self.dec_vel, trackingPixVelFlag=vel_flag)
            mtt_data_list.append(mtt_galaxies)
            if mtt_data_segmap is None:
                mtt_data_segmap = np.copy(mtt_galaxies_segmap)
            else:
                mtt_data_segmap += mtt_galaxies_segmap
<<<<<<< HEAD
            print("Done with creating moving targets from {}".format(self.params['simSignals']['galaxyListFile']))
            print("Min and max values of galaxy segmap: {}, {}".format(np.min(mtt_galaxies_segmap), np.max(mtt_galaxies_segmap)))
=======
            print(("Done with creating moving targets from {}".
                   format(self.params['simSignals']['galaxyListFile'])))
>>>>>>> 8ece5047

        if self.runStep['extendedsource']:
            mtt_ext, mtt_ext_segmap = self.movingTargetInputs(self.params['simSignals']['extended'], 'extended', MT_tracking=True, tracking_ra_vel=self.ra_vel, tracking_dec_vel=self.dec_vel, trackingPixVelFlag=vel_flag)
            mtt_data_list.append(mtt_ext)
            if mtt_data_segmap is None:
                mtt_data_segmap = np.copy(mtt_ext_segmap)
            else:
                mtt_data_segmap += mtt_ext_segmap
<<<<<<< HEAD
            print("Min and max values of extended segmap: {}, {}".format(np.min(mtt_ext_segmap), np.max(mtt_ext_segmap)))

        # Add in the other objects which are not being tracked on
=======
            print(("Done with creating moving targets from {}".
                   format(self.params['simSignals']['extended'])))

        # Add in the other objects which are not being tracked on 
>>>>>>> 8ece5047
        # (i.e. the sidereal targets)
        if len(mtt_data_list) > 0:
            for i in range(len(mtt_data_list)):
                non_sidereal_ramp += mtt_data_list[i]
                # non_sidereal_zero += mtt_zero_list[i]
        if mtt_data_segmap is not None:
            nonsidereal_segmap += mtt_data_segmap
        return non_sidereal_ramp, nonsidereal_segmap

<<<<<<< HEAD
    def readMTFile(self, file):
        # read in moving target list file
        mtlist = ascii.read(file)

        # convert all columns to floats
=======
    
    def readMTFile(self, file):
        """
        Read in moving target list file

        Arguments:
        ----------
        file -- name of moving target catalog file 

        Returns:
        --------
        table containing moving target entries
        pixelflag (boolean) -- If true, locations are in units of
             pixels. If false, locations are RA, Dec
        pixelvelflag (boolean) -- If true, moving target velocities
             are in units of pixels/hour. If false, arcsec/hour
        magsys -- magnitude system of the moving target magnitudes
        """
        mtlist = ascii.read(file,comment='#')

        # Convert all relevant columns to floats
>>>>>>> 8ece5047
        for col in mtlist.colnames:
            if mtlist[col].dtype in ['int64', 'int']:
                mtlist[col] = mtlist[col].data * 1.

<<<<<<< HEAD
        # check to see whether the position is in x, y or ra, dec
=======
        # Check to see whether the position is in x,y or ra,dec
>>>>>>> 8ece5047
        pixelflag = False
        try:
            if 'position_pixels' in mtlist.meta['comments'][0:4]:
                pixelflag = True
        except:
            pass

<<<<<<< HEAD
        # if present, check whether the velocity entries are pix/sec
=======
        # If present, check whether the velocity entries are pix/sec
>>>>>>> 8ece5047
        # or arcsec/sec.
        pixelvelflag = False
        try:
            if 'velocity_pixels' in mtlist.meta['comments'][0:4]:
                pixelvelflag = True
        except:
            pass

        # If present, check whether the radius entries (for galaxies)
        # are in arcsec or pixels. If in arcsec, change to pixels
        if 'radius' in mtlist.colnames:
            if 'radius_pixels' not in mtlist.meta['comments'][0:4]:
                mtlist['radius'] /= self.pixscale[0]

        # If galaxies are present, change position angle from degrees
        # to radians
        if 'pos_angle' in mtlist.colnames:
            mtlist['pos_angle'] = mtlist['pos_angle'] * np.pi / 180.
                
        # Check to see if magnitude system is specified in comments
        # If not, assume AB mags
        msys = 'abmag'

        if 'mag' in mtlist.meta['comments'][0:4]:
            msys = [l for l in mtlist.meta['comments'][0:4] if 'mag' in l][0]

        return mtlist, pixelflag, pixelvelflag, msys.lower()
<<<<<<< HEAD


    def movingTargetInputs(self, file, input_type, MT_tracking=False, tracking_ra_vel=None, tracking_dec_vel=None, trackingPixVelFlag=False):
        # Read in listfile of moving targets and perform needed calculations to get inputs
        # for moving_targets.py

        # Input_type can be 'pointSource', 'galaxies', or 'extended'

=======
        
    def movingTargetInputs(self, file, input_type, MT_tracking=False,
                           tracking_ra_vel=None, tracking_dec_vel=None,
                           trackingPixVelFlag=False):
        """Read in listfile of moving targets and perform needed 
        calculations to get inputs for moving_targets.py

        input_type can be 'pointSource','galaxies', or 'extended'
        """
>>>>>>> 8ece5047
        # Read input file - should be able to use for all modes
        mtlist, pixelFlag, pixvelflag, magsys = self.readMTFile(file)

        # If the input catalog has an index column
        # use that, otherwise add one
        if 'index' in mtlist.colnames:
            indexes = mtlist['index']
        else:
            indexes = np.arange(1, len(mtlist['x_or_RA']) + 1)
        # Make sure there is no 0th object
        if np.min(indexes) == 0:
            indexes += 1
        # Make sure the index numbers don't overlap with any
        # sources already present. Increment the maxindex
        # value.
        if np.min(indexes) <= self.maxindex:
            indexes += self.maxindex
        self.maxindex = np.max(indexes)

        if MT_tracking == True:
            # Here, we are tracking a non-sidereal target.
            try:
                # If there are moving targets on top of the non-
                # sidereal tracking (e.g. tracking Io but Europa
                # comes into the fov), then the velocity vector
                # of the moving target needs to be adjusted.
                # If the input catalog already contains
                # 'x_or_RA_velocity' then we know we have a moving
                # target. If it doesn't, then we have sidereal
                # targets, and we can simply set their velocity
                # as the inverse of that being tracked.
                mtlist['x_or_RA_velocity'] -= tracking_ra_vel #* (1./365.25/24.)
                mtlist['y_or_Dec_velocity'] -= tracking_dec_vel #* (1./365.25/24.)
                pixvelflag = trackingPixVelFlag
            except:
                print('Setting velocity of targets equal to the non-sidereal tracking velocity')
                mtlist['x_or_RA_velocity'] = 0. - tracking_ra_vel #* (1./365.25/24.)
                mtlist['y_or_Dec_velocity'] = 0. - tracking_dec_vel #* (1./365.25/24.)
                pixvelflag = trackingPixVelFlag

<<<<<<< HEAD
        # get necessary information for coordinate transformations
        coord_transform = None
        if self.runStep['astrometric']:

=======
        # Get necessary information for coordinate transformations
        coord_transform = None
        if self.runStep['astrometric']:
>>>>>>> 8ece5047
            # Read in the CRDS-format distortion reference file
            with AsdfFile.open(self.params['Reffiles']['astrometric']) as dist_file:
                coord_transform = dist_file.tree['model']

<<<<<<< HEAD
        #Using the requested RA, Dec of the reference pixel, along with the
        #V2, V3 of the reference pixel, and the requested roll angle of the telescope
        #create a matrix that can be used to translate between V2, V3 and RA, Dec
        #for any pixel.
        #v2, v3 need to be in arcsec, and RA, Dec, and roll all need to be in degrees
        attitude_matrix = self.getAttitudeMatrix()

        # exposure times for all frames
        frameexptimes = self.frametime * np.arange(-1, self.params['Readout']['ngroup'] * (self.params['Readout']['nframe'] + self.params['Readout']['nskip']))

        # output image dimensions
        # dims = np.array(self.dark.data[0, 0, :, :].shape)
=======
        # Using the requested RA,Dec of the reference pixel, along with the 
        # V2,V3 of the reference pixel, and the requested roll angle of the telescope,
        # create a matrix that can be used to translate between V2,V3 and RA,Dec
        # for any pixel.
        # v2,v3 need to be in arcsec, and RA, Dec, and roll all need to be in degrees
        attitude_matrix = self.getAttitudeMatrix()
        
        # Exposure times for all frames
        numints = self.params['Readout']['nint']
        numgroups = self.params['Readout']['ngroup']
        numframes = self.params['Readout']['nframe']
        numskips = self.params['Readout']['nskip']
        numresets = self.params['Readout']['resets_bet_ints']

        frames_per_group = numframes + numskips
        total_frames = numgroups * frames_per_group
        # If only one integration per exposure, then total_frames
        # above is correct. For >1 integration, we need to add the reset
        # frame to each integration (except the first), and sum the number of
        # frames for all integrations
        
        if numints > 1:
            # Frames for all integrations
            total_frames *= numints
            # Add the resets for all but the first and last integrations
            total_frames += (numresets * (numints - 1))

        frameexptimes = self.frametime * np.arange(-1,total_frames)
        #frameexptimes = self.frametime * np.arange(-1,self.params['Readout']['ngroup']
        #                                           * (self.params['Readout']['nframe']
        #                                              + self.params['Readout']['nskip']))
            
        #output image dimensions
        #dims = np.array(self.dark.data[0,0,:,:].shape)
>>>>>>> 8ece5047
        dims = self.nominal_dims
        newdimsx = np.int(dims[1] * self.coord_adjust['x'])
        newdimsy = np.int(dims[0] * self.coord_adjust['y'])

        # Set up seed integration
<<<<<<< HEAD
        mt_integration = np.zeros((len(frameexptimes) - 1, newdimsy, newdimsx))

=======
        #mt_integration = np.zeros((len(frameexptimes)-1, newdimsy, newdimsx))
        mt_integration = np.zeros((numints, numgroups*frames_per_group, newdimsy, newdimsx))
        
>>>>>>> 8ece5047
        # Corresponding (2D) segmentation map
        moving_segmap = segmap.SegMap()
        moving_segmap.xdim = newdimsx
        moving_segmap.ydim = newdimsy
        moving_segmap.initialize_map()
<<<<<<< HEAD

        for index, entry in zip(indexes, mtlist):

            # for each object, calculate x, y or ra, dec of initial position
            pixelx, pixely, ra, dec, ra_str, dec_str = self.getPositions(entry['x_or_RA'], entry['y_or_Dec'], attitude_matrix, coord_transform, pixelFlag)

            # now generate a list of x, y position in each frame
            if pixvelflag == False:
                # calculate the RA, Dec in each frame
                # input velocities are arcsec/hour. ra/dec are in units of degrees,
                # so divide velocities by 3600^2.
                ra_frames = ra + (entry['x_or_RA_velocity']/3600./3600.) * frameexptimes
                dec_frames = dec + (entry['y_or_Dec_velocity']/3600./3600.) * frameexptimes
=======
        
        for index, entry in zip(indexes, mtlist):
            # For each object, calculate x,y or RA,Dec of initial position
            pixelx, pixely, ra, dec, ra_str, dec_str = self.getPositions(
                entry['x_or_RA'], entry['y_or_Dec'], attitude_matrix,
                coord_transform, pixelFlag)

            # Now generate a list of x,y position in each frame
            if pixvelflag == False:
                # Calculate the RA,Dec in each frame
                # input velocities are arcsec/hour. ra/dec are in units of degrees,
                # so divide velocities by 3600^2.
                ra_frames = ra + (entry['x_or_RA_velocity'] / 3600. / 3600.) * frameexptimes
                dec_frames = dec + (entry['y_or_Dec_velocity'] / 3600. / 3600.) * frameexptimes
>>>>>>> 8ece5047

                x_frames = []
                y_frames = []
                for in_ra, in_dec in zip(ra_frames, dec_frames):
<<<<<<< HEAD
                    # calculate the x, y position at each frame
                    px, py, pra, pdec, pra_str, pdec_str = self.getPositions(in_ra, in_dec, attitude_matrix, coord_transform, False)
=======
                    # Calculate the x,y position at each frame
                    px, py, pra, pdec, pra_str, pdec_str = self.getPositions(
                        in_ra, in_dec, attitude_matrix, coord_transform, False)
>>>>>>> 8ece5047
                    x_frames.append(px)
                    y_frames.append(py)
                x_frames = np.array(x_frames)
                y_frames = np.array(y_frames)

            else:
<<<<<<< HEAD
                # if input velocities are pixels/hour, then generate the list of
                # x, y in each frame directly
                x_frames = pixelx + (entry['x_or_RA_velocity']/3600.) * frameexptimes
                y_frames = pixely + (entry['y_or_Dec_velocity']/3600.) * frameexptimes

            # If the target never falls on the detector, then move on to the next target
            xfdiffs = np.fabs(x_frames - (newdimsx/2))
            yfdiffs = np.fabs(y_frames - (newdimsy/2))
            if np.min(xfdiffs) > (newdimsx/2) or np.min(yfdiffs) > (newdimsy/2):
                continue

            # So now we have xinit, yinit, a list of x, y positions for
=======
                # If input velocities are pixels/hour, then generate the list of
                # x,y in each frame directly
                x_frames = pixelx + (entry['x_or_RA_velocity'] / 3600.) * frameexptimes
                y_frames = pixely + (entry['y_or_Dec_velocity'] / 3600.) * frameexptimes

            #print('x_frames: {}'.format(x_frames))
            #print('y_frames: {}'.format(y_frames))
                
            # If the target never falls on the detector,
            # then move on to the next target
            #xfdiffs = np.fabs(x_frames - (newdimsx/2))
            #yfdiffs = np.fabs(y_frames - (newdimsy/2))
            #if np.min(xfdiffs) > (newdimsx/2) or np.min(yfdiffs) > (newdimsy/2):
            #    continue

            # If we have a point source, we can easily determine whether
            # it completely misses the detector, since we know the size
            # of the stamp already. For galaxies and extended sources,
            # we have to get the stamp image first to see if any part of
            # the stamp lands on the detector.
            status = 'on'
            if input_type == 'pointSource':
                status = self.on_detector(x_frames, y_frames, self.centerpsf.shape,
                                          (newdimsx, newdimsy))
            if status == 'off':
                continue
            
            # So now we have xinit,yinit, a list of x,y positions for
>>>>>>> 8ece5047
            # each frame, and the frametime.
            # Subsample factor can be hardwired for now. outx and outy
            # are also known. So all we need is the stamp image, then
            # we can call moving_targets.py and feed it these things,
            # which contain all the info needed

            if input_type == 'pointSource':
                stamp = self.centerpsf

            elif input_type == 'extended':
                stamp, header = self.basicGetImage(entry['filename'])
                if entry['pos_angle'] != 0.:
                    stamp = self.basicRotateImage(stamp, entry['pos_angle'])

<<<<<<< HEAD
                # convolve with NIRCam PSF if requested
=======
                # Convolve with NIRCam PSF if requested
>>>>>>> 8ece5047
                if self.params['simSignals']['PSFConvolveExtended']:
                    stamp = s1.fftconvolve(stamp, self.centerpsf, mode='same')

            elif input_type == 'galaxies':
<<<<<<< HEAD
                stamp = self.create_galaxy(entry['radius'], entry['ellipticity'], entry['sersic_index'], entry['pos_angle'], 1.) # entry['counts_per_frame_e'])
                # convolve the galaxy with the NIRCam PSF
                stamp = s1.fftconvolve(stamp, self.centerpsf, mode='same')

            # normalize the PSF to a total signal of 1.0
=======
                stamp = self.create_galaxy(entry['radius'], entry['ellipticity'], entry['sersic_index'], entry['pos_angle'], 1.) 
                # Convolve the galaxy with the NIRCam PSF
                stamp = s1.fftconvolve(stamp, self.centerpsf, mode='same')

            # Normalize the PSF to a total signal of 1.0
>>>>>>> 8ece5047
            totalsignal = np.sum(stamp)
            stamp /= totalsignal

            # Scale the stamp image to the requested magnitude
<<<<<<< HEAD
            # scale = 10.**(0.4*(15.0-entry['magnitude']))
            # rate = scale * mag15rate
            rate = self.mag_to_countrate(magsys, entry['magnitude'], photfnu=self.photfnu, photflam=self.photflam)
            stamp *= rate

            # each entry will have stamp image as array, ra_init, dec_init, ra_velocity, dec_velocity, frametime, numframes, subsample_factor, outputarrayxsize, outputarrayysize (maybe without the values that will be the same to each entry.

            # entryList = (stamp, ra, dec, entry[3]/3600., entry[4]/3600., self.frametime, numframes, subsample_factor, outx, outy)
            # entryList = (stamp, x_frames, y_frames, self.frametime, subsample_factor, outx, outy)
            mt = moving_targets.MovingTarget()
            mt.subsampx = 3
            mt.subsampy = 3

            mt_source = mt.create(stamp, x_frames, y_frames, self.frametime, newdimsx, newdimsy)
            mt_integration += mt_source

            noiseval = self.single_ron / 100. + self.params['simSignals']['bkgdrate']
            if self.params['Inst']['mode'].lower() == 'wfss':
                noiseval += self.grism_background

            if input_type in ['pointSource', 'galaxies']:

                #if input_type == 'galaxies':
                #    print(mt_source.shape)
                #    h0=fits.PrimaryHDU(mt_source)
                #    hl = fits.HDUList([h0])
                #    hl.writeto('test_galaxy.fits', overwrite=True)
                #    stop
                moving_segmap.add_object_noise(mt_source[-1, :, :], 0, 0, index, noiseval)
            else:
                indseg = self.seg_from_photutils(mt_source[-1, :, :], index, noiseval)
                moving_segmap.segmap += indseg
            print('movingTargetInputs, index {}, min, max segmap {}, {}'.format(index, np.min(moving_segmap.segmap), np.max(moving_segmap.segmap)))

        return mt_integration, moving_segmap.segmap


    def getPositions(self, inx, iny, matrix, transform, pixelflag):
        # input a row containing x, y or ra, dec values, and figure out
        # x, y, RA, Dec, and RA string and Dec string
=======
            rate = self.mag_to_countrate(magsys, entry['magnitude'],
                                         photfnu=self.photfnu,
                                         photflam=self.photflam)
            stamp *= rate

            # Now that we have stamp images for galaxies and extended
            # sources, check to see if they overlap the detector or not.
            # NOTE: this will only catch sources that never overlap the
            # detector for any of their positions.
            if input_type != 'pointSource':
                status = self.on_detector(x_frames, y_frames, stamp.shape,
                                          (newdimsx, newdimsy))
            if status == 'off':
                continue
            
            # Each entry will have stamp image as array, ra_init, dec_init,
            # ra_velocity, dec_velocity, frametime, numframes, subsample_factor,
            # outputarrayxsize, outputarrayysize
            # (maybe without the values that will be the same to each entry.

            #entryList = (stamp,ra,dec,entry[3]/3600.,entry[4]/3600.,self.frametime,numframes,subsample_factor,outx,outy)
            #entryList = (stamp,x_frames,y_frames,self.frametime,subsample_factor,outx,outy)

            # Need to feed info into moving_targets one integration at a time.
            # No need to feed in the reset frames, but they are necessary
            # before this point in order to get the timing and positions
            # correct.
            for integ in range(numints):
                framestart = integ * (frames_per_group * numgroups) + integ
                frameend = framestart + (frames_per_group * numgroups) + 1

                # Now check to see if the stamp image overlaps the output
                # aperture for this integration only. Above we removed sources
                # that never overlap the aperture. Here we want to get rid
                # of sources that overlap the detector in some integrations,
                # but not this particular integration
                status = 'on'
                status = self.on_detector(x_frames[framestart:frameend],
                                          y_frames[framestart:frameend],
                                          stamp.shape,(newdimsx, newdimsy))
                if status == 'off':
                    continue

                mt = moving_targets.MovingTarget()
                mt.subsampx = 3
                mt.subsampy = 3
                #mt_source = mt.create(stamp, x_frames, y_frames, self.frametime, newdimsx, newdimsy)
                #print("Prepping to input to moving_targets: integ: {}, framestart: {}, frameend: {}, xframelen: {}, yframelen: {}, {}, {}, {}".format(integ,framestart,frameend,len(x_frames),len(y_frames),newdimsx,newdimsy,stamp.shape))

                mt_source = mt.create(stamp, x_frames[framestart:frameend],
                                      y_frames[framestart:frameend],
                                      self.frametime, newdimsx, newdimsy)
                #mt_integration += mt_source
                mt_integration[integ,:,:,:] += mt_source
                
                noiseval = self.single_ron / 100. + self.params['simSignals']['bkgdrate']
                if self.params['Inst']['mode'].lower() == 'wfss':
                    noiseval += self.grism_background

                if input_type in ['pointSource', 'galaxies']:
                    moving_segmap.add_object_noise(mt_source[-1,:,:], 0, 0, index, noiseval)
                else:
                    indseg = self.seg_from_photutils(mt_source[-1,:,:], index, noiseval)
                    moving_segmap.segmap += indseg
        return mt_integration, moving_segmap.segmap

    
    def on_detector(self,xloc, yloc, stampdim, finaldim):
        """Given a set of x, y locations, stamp image dimensions,
        and final image dimensions, determine whether the stamp
        image will overlap at all with the final image, or
        completely miss it.

        Arguments:
        ----------
        xloc -- list of x-coordinate locations of source
        yloc -- list of y-coordinate locations of source
        stampdim -- tuple of x,y dimension lengths of stamp image
        finaldim -- tuple of x,y dimension lengths of final image

        Returns:
        --------
        state of stamp image:
        "on" -- stamp image fully or partially overlaps the final
             image for at least one xloc, yloc pair
        "off" -- stamp image never overlaps with final image
        """
        status = 'on'
        stampx, stampy = stampdim
        stampminx = np.min(xloc - (stampx / 2))
        stampminy = np.min(yloc - (stampy / 2))
        stampmaxx = np.max(xloc + (stampx / 2))
        stampmaxy = np.max(yloc + (stampy / 2))
        finalx, finaly = finaldim
        if ((stampminx > finalx) or (stampmaxx < 0) or
            (stampminy > finaly) or (stampmaxy < 0)):
            status = 'off'
        return status

    def getPositions(self,inx,iny,matrix,transform,pixelflag):
        #input a row containing x,y or ra,dec values, and figure out
        #x,y, RA, Dec, and RA string and Dec string 
>>>>>>> 8ece5047
        try:
            entry0 = float(inx)
            entry1 = float(iny)
            if not pixelflag:
                ra_str, dec_str = self.makePos(entry0, entry1)
                ra = entry0
                dec = entry1
        except:
            # if inputs can't be converted to floats, then
            # assume we have RA/Dec strings. Convert to floats.
            ra_str = inx
            dec_str = iny
            ra, dec = self.parseRADec(ra_str, dec_str)

        # Case where point source list entries are given with RA and Dec
        if not pixelflag:

            # If distortion is to be included - either with or without the full set of coordinate
            # translation coefficients
            if self.runStep['astrometric']:
                pixelx, pixely = self.RADecToXY_astrometric(ra, dec, matrix, transform)
            else:
                # No distortion at all - "manual mode"
                pixelx, pixely = self.RADecToXY_manual(ra, dec)

        else:
            # Case where the point source list entry locations are given in units of pixels
            # In this case we have the source position, and RA/Dec are calculated only so
            # they can be written out into the output source list file.

            pixelx = entry0
            pixely = entry1

            ra, dec, ra_str, dec_str = self.XYToRADec(pixelx, pixely, matrix, transform)
        return pixelx, pixely, ra, dec, ra_str, dec_str

<<<<<<< HEAD
    def nonsidereal_CRImage(self, file):
        # Create countrate image of non-sidereal sources
        # that are being tracked.
=======
    def nonsidereal_CRImage(self,file):
        """
        Create countrate image of non-sidereal sources
        that are being tracked.

        Arguments:
        ----------
        file -- name of the file containing the tracked moving targets.

        Returns:
        --------
        countrate image (2D) containing the tracked non-sidereal targets.
        """
>>>>>>> 8ece5047
        totalCRList = []
        totalSegList = []

        # Read in file containing targets
<<<<<<< HEAD
        targs, pixFlag, velFlag, magsys = self.readMTFile(self.params['simSignals']['movingTargetToTrack'])

=======
        #targs,pixFlag,velFlag,magsys = self.readMTFile(self.params['simSignals']['movingTargetToTrack'])
        targs, pixFlag, velFlag, magsys = self.readMTFile(file)
        
>>>>>>> 8ece5047
        # We need to keep track of the proper motion of the
        # target being tracked, because all other objects in
        # the field of view will be moving at the same rate
        # in the opposite direction
        track_ra_vel = targs[0]['x_or_RA_velocity']
        track_dec_vel = targs[0]['y_or_Dec_velocity']

        # Sort the targets by whether they are point sources,
        # galaxies, extended
        ptsrc_rows = []
        galaxy_rows = []
        extended_rows = []
        for i, line in enumerate(targs):
            if 'point' in line['object'].lower():
                ptsrc_rows.append(i)
            elif 'sersic' in line['object'].lower():
                galaxy_rows.append(i)
            else:
                extended_rows.append(i)

        # Re-use functions for the sidereal tracking situation
        if len(ptsrc_rows) > 0:
            ptsrc = targs[ptsrc_rows]
            if pixFlag:
                meta0 = 'position_pixel'
            else:
                meta0 = ''
            if velFlag:
                meta1 = 'velocity_pixel'
            else:
                meta1 = ''
            meta2 = magsys

            meta3 = ('Point sources with non-sidereal tracking. '
                     'File produced by ramp_simulator.py')
            meta4 = ('from run using non-sidereal moving target '
                     'list {}.'.format(self.params['simSignals']['movingTargetToTrack']))
            ptsrc.meta['comments'] = [meta0, meta1, meta2, meta3, meta4]
            ptsrc.write(os.path.join(self.params['Output']['directory'], 'temp_non_sidereal_point_sources.list'), format='ascii', overwrite=True)

            ptsrc = self.getPointSourceList('temp_non_sidereal_point_sources.list')
            ptsrcCRImage, ptsrcCRSegmap = self.makePointSourceImage(ptsrc)
            totalCRList.append(ptsrcCRImage)
            totalSegList.append(ptsrcCRSegmap)

        if len(galaxy_rows) > 0:
            galaxies = targs[galaxy_rows]
            if pixFlag:
                meta0 = 'position_pixel'
            else:
                meta0 = ''
            if velFlag:
                meta1 = 'velocity_pixel'
            else:
                meta1 = ''
            meta2 = magsys
            meta3 = ('Galaxies (2d sersic profiles) with non-sidereal '
                     'tracking. File produced by ramp_simulator.py')
            meta4 = ('from run using non-sidereal moving target '
                     'list {}.'.format(self.params['simSignals']['movingTargetToTrack']))
            galaxies.meta['comments'] = [meta0, meta1, meta2, meta3, meta4]
            galaxies.write(os.path.join(self.params['Output']['directory'], 'temp_non_sidereal_sersic_sources.list'), format='ascii', overwrite=True)

            #read in the PSF file with centered source
            #wfe = self.params['simSignals']['psfwfe']
            #wfegroup = self.params['simSignals']['psfwfegroup']
            #basename = self.params['simSignals']['psfbasename'] + '_'
            #if wfe == 0:
            #    psfname=basename + self.params['simSignals'][usefilt].lower() + '_zero'
            # else:
            #    psfname=basename + self.params['Readout'][usefilt].lower() + "_" + str(wfe) + "_" + str(wfegroup)

            galaxyCRImage, galaxySegmap = self.makeGalaxyImage('temp_non_sidereal_sersic_sources.list', self.centerpsf)
            totalCRList.append(galaxyCRImage)
            totalSegList.append(galaxySegmap)

        if len(extended_rows) > 0:
            extended = targs[extended_rows]

            if pixFlag:
                meta0 = 'position_pixel'
            else:
                meta0 = ''
            if velFlag:
                meta1 = 'velocity_pixel'
            else:
                meta1 = ''
            meta2 = magsys
            meta3 = 'Extended sources with non-sidereal tracking. File produced by ramp_simulator.py'
            meta4 = 'from run using non-sidereal moving target list {}.'.format(self.params['simSignals']['movingTargetToTrack'])
            extended.meta['comments'] = [meta0, meta1, meta2, meta3, meta4]
            extended.write(os.path.join(self.params['Output']['directory'], 'temp_non_sidereal_extended_sources.list'), format='ascii', overwrite=True)

            # read in the PSF file with centered source
            # wfe = self.params['simSignals']['psfwfe']
            # wfegroup = self.params['simSignals']['psfwfegroup']
            # basename = self.params['simSignals']['psfbasename'] + '_'
            # if wfe == 0:
            #    psfname=basename + self.params['simSignals'][usefilt].lower() + '_zero'
            # else:
            #    psfname=basename + self.params['Readout'][usefilt].lower() + "_" + str(wfe) + "_" + str(wfegroup)

            extlist, extstamps = self.getExtendedSourceList('temp_non_sidereal_extended_sources.list')

            # translate the extended source list into an image
            extCRImage, extSegmap = self.makeExtendedSourceImage(extlist, extstamps)

            # if requested, convolve the stamp images with the NIRCam PSF
            if self.params['simSignals']['PSFConvolveExtended']:
                extCRImage = s1.fftconvolve(extCRImage, self.centerpsf, mode='same')

            totalCRList.append(extCRImage)
            totalSegList.append(extSegmap)

        # Now combine into a final countrate image of non-sidereal sources (that are being tracked)
        if len(totalCRList) > 0:
            totalCRImage = totalCRList[0]
            totalSegmap = totalSegList[0]
            if len(totalCRList) > 1:
                for i in range(1, len(totalCRList)):
                    totalCRImage += totalCRList[i]
                    totalSegmap += totalSegList[i] + i
        else:
            print("No non-sidereal countrate targets produced.")
            print("You shouldn't be here.")
            sys.exit()

        return totalCRImage, totalSegmap, track_ra_vel, track_dec_vel, velFlag

    def addedSignals(self):
        # Generate a signal rate image from input sources
        if self.params['Output']['grism_source_image'] == False:
            signalimage = np.zeros(self.nominal_dims)
            segmentation_map = np.zeros(self.nominal_dims)
        else:
            xd = np.int(self.nominal_dims[1] * self.coord_adjust['x'])
            yd = np.int(self.nominal_dims[0] * self.coord_adjust['y'])
            signalimage = np.zeros((yd, xd), dtype=np.float)
            segmentation_map = np.zeros((yd, xd))

        # yd, xd = signalimage.shape
        arrayshape = signalimage.shape

        #MASK IMAGE
        #Create a mask so that we don't add signal to masked pixels
        #Initially this includes only the reference pixels
        #Keep the mask image equal to the true subarray size, since this
        #won't be used to make a requested grism source image
        maskimage = np.zeros((self.ffsize, self.ffsize), dtype=np.int)
        maskimage[4:self.ffsize-4, 4:self.ffsize-4] = 1.

        #crop the mask to match the requested output array
        if "FULL" not in self.params['Readout']['array_name']:
            maskimage = maskimage[self.subarray_bounds[1]:self.subarray_bounds[3] + 1, self.subarray_bounds[0]:self.subarray_bounds[2] + 1]


        # POINT SOURCES
        # Read in the list of point sources to add
        # Adjust point source locations using astrometric distortion
        # Translate magnitudes to counts in a single frame
        if self.runStep['pointsource'] == True:
            pslist = self.getPointSourceList(self.params['simSignals']['pointsource'])

            # translate the point source list into an image
            psfimage, ptsrc_segmap = self.makePointSourceImage(pslist)

            # save the point source image for examination by user
            if self.params['Output']['save_intermediates'] == True:
                psfImageName = self.basename + '_pointSourceRateImage_elec_per_sec.fits'
                h0 = fits.PrimaryHDU(psfimage)
                h1 = fits.ImageHDU(ptsrc_segmap)
                hlist = fits.HDUList([h0, h1])
                hlist.writeto(psfImageName, overwrite=True)
                # ptsrc_seg_file = psfImageName[0:-5] + '_segmap.fits'
                # self.saveSingleFits(psfimage, psfImageName)
                print("Point source image and segmap saved as {}".format(psfImageName))
                # self.saveSingleFits(ptsrc_segmap, ptsrc_seg_file)
                # print("Point source segmentation map saved as {}".format(ptsrc_seg_file))

            # Add the point source image to the overall image
            signalimage = signalimage + psfimage
            segmentation_map += ptsrc_segmap

        # Simulated galaxies
        # Read in the list of galaxy positions/magnitudes to simulate
        # and create a countrate image of those galaxies.
        if self.runStep['galaxies'] == True:
            galaxyCRImage, galaxy_segmap = self.makeGalaxyImage(self.params['simSignals']['galaxyListFile'], self.centerpsf)
            # Check segmentation map values. If the index numbers overlap
            # between point sources and galaxies, then bump up the values
            # in the galaxy list, and tell the user
            #mingalseg = np.min(galaxy_segmap > 0)
            #maxseg = np.max(segmentation_map)
            #if mingalseg < maxseg:
            #    diff = np.int(maxseg - mingalseg)
            #    print("WARNING: index numbers in {} overlap".format(self.params['simSignals']['galaxyListFile']))
            #    print("with those from {}".format(self.params['simSignals']['pointsource']))
            #    print("Adding {} to the galaxy object indexes.".format(diff + 1))
            #    galaxy_segmap[galaxy_segmap > 0] += (diff + 1)
            # Add galaxy segmentation map to the master copy
            segmentation_map += galaxy_segmap

            # save the galaxy image for examination by the user
            if self.params['Output']['save_intermediates'] == True:
                galImageName = self.basename + '_galaxyRateImage_elec_per_sec.fits'
                h0 = fits.PrimaryHDU(galaxyCRImage)
                h1 = fits.ImageHDU(galaxy_segmap)
                hlist = fits.HDUList([h0, h1])
                hlist.writeto(galImageName, overwrite=True)
                # self.saveSingleFits(galaxyCRImage, galImageName)
                print("Simulated galaxy image and segmap saved as {}".format(galImageName))

            # add the galaxy image to the signalimage
            signalimage = signalimage + galaxyCRImage

        # read in extended signal image and add the image to the overall image
        if self.runStep['extendedsource'] == True:
            extlist, extstamps = self.getExtendedSourceList(self.params['simSignals']['extended'])

            # translate the extended source list into an image
            extimage, ext_segmap = self.makeExtendedSourceImage(extlist, extstamps)

            # Check segmentation map values. If the index numbers overlap
            # between master copy and extended sources, then bump up the values
            # in the extended source list, and tell the user
            #minextseg = np.min(ext_segmap > 0)
            #maxseg = np.max(segmentation_map)
            #if minextseg < maxseg:
            #    diff = maxseg - minextseg
            #    print("WARNING: index numbers in {} overlap".format(self.params['simSignals']['extended']))
            #    print("with those from previously added sources.")
            #    print("Adding {} to the extended object indexes.".format(diff + 1))
            #    ext_segmap[ext_segmap > 0] += (diff + 1)
            # Add galaxy segmentation map to the master copy
            segmentation_map += ext_segmap

            # Save extended source image and segmap
            if self.params['Output']['save_intermediates'] == True:
                extImageName = self.basename + '_extendedObject_elec_per_sec.fits'
                h0 = fits.PrimaryHDU(extimage)
                h1 = fits.ImageHDU(ext_segmap)
                hlist = fits.HDUList([h0, h1])
                hlist.writeto(extImageName, overwrite=True)
                print("Extended object image and segmap saved as {}".format(extImageName))

            #h0 = fits.PrimaryHDU(ptsrc_segmap)
            #h1 = fits.ImageHDU(galaxy_segmap)
            #h2 = fits.ImageHDU(ext_segmap)
            #hl = fits.HDUList([h0, h1, h2])
            #hl.writeto('segmaps.fits')
            #stop


            #convolution now done inside makeextendedsourceimage
            #if requested, convolve the stamp images with the NIRCam PSF
            #if self.params['simSignals']['PSFConvolveExtended']:
            #    extimage = s1.fftconvolve(extimage, self.centerpsf, mode='same')

            # add the extended image to the synthetic signal rate image
            signalimage = signalimage + extimage

        # ZODIACAL LIGHT
        if self.runStep['zodiacal'] == True:
            #zodiangle = self.eclipticangle() - self.params['Telescope']['rotation']
            zodiangle = self.params['Telescope']['rotation']
            zodiacalimage, zodiacalheader = self.getImage(self.params['simSignals']['zodiacal'], arrayshape, True, zodiangle, arrayshape/2)
            signalimage = signalimage + zodiacalimage*self.params['simSignals']['zodiscale']

        # SCATTERED LIGHT - no rotation here.
        if self.runStep['scattered']:
            scatteredimage, scatteredheader = self.getImage(self.params['simSignals']['scattered'], arrayshape, False, 0.0, arrayshape/2)
            signalimage = signalimage + scatteredimage*self.params['simSignals']['scatteredscale']

        # CONSTANT BACKGROUND
        signalimage = signalimage + self.params['simSignals']['bkgdrate']


        # Save the image containing all of the added sources from the 'sky'
        # if self.params['Output']['save_intermediates'] == True:
        #    sourcesImageName = self.params['Output']['file'][0:-5] + '_AddedSourcesRateImage_elec_per_sec.fits'
        #    self.saveSingleFits(signalimage, sourcesImageName)
        #    print("Image of added sources from the 'sky' saved as {}".format(sourcesImageName))


        # Save the final rate image of added signals
        if self.params['Output']['save_intermediates'] == True:
            # rateImageName = self.params['Output']['file'][0:-5] + '_AddedSourcesPlusDetectorEffectsRateImage_elec_per_sec.fits'
            rateImageName = self.basename + '_AddedSources_elec_per_sec.fits'
            self.saveSingleFits(signalimage, rateImageName)
            print("Signal rate image of all added sources saved as {}".format(rateImageName))

        return signalimage, segmentation_map

    def getDistortionCoefficients(self, table, from_sys, to_sys, aperture):
        '''from the table of distortion coefficients, get the coeffs that correspond
        to the requested transformation and return as a list for x and another for y
        '''
        match = table['AperName'] == aperture
        if np.any(match) == False:
            print("Aperture name {} not found in input CSV file.".format(aperture))
            sys.exit()

        row = table[match]

        if ((from_sys == 'science') & (to_sys == 'ideal')):
            label = 'Sci2Idl'
        elif ((from_sys == 'ideal') & (to_sys == 'science')):
            label = 'Idl2Sci'
        else:
            print("WARNING: from_sys of {} and to_sys of {} not a valid transformation.".format(from_sys, to_sys))
            sys.exit()

        # get the coefficients, return as list
        X_cols = [c for c in row.colnames if label + 'X' in c]
        Y_cols = [c for c in row.colnames if label + 'Y' in c]
        x_coeffs = [row[c].data[0] for c in X_cols]
        y_coeffs = [row[c].data[0] for c in Y_cols]

        # Also get the V2, V3 values of the reference pixel
        v2ref = row['V2Ref'].data[0]
        v3ref = row['V3Ref'].data[0]

        # Get parity and V3 Y angle info
        parity = row['VIdlParity'].data[0]
        yang = row['V3IdlYAngle'].data[0]
        v3scixang = row['V3SciXAngle'].data[0]

        # Get pixel scale info - not used but needs to be in output
        xsciscale = row['XSciScale'].data[0]
        ysciscale = row['YSciScale'].data[0]

        return x_coeffs, y_coeffs, v2ref, v3ref, parity, yang, xsciscale, ysciscale, v3scixang

    def getPointSourceList(self, filename):
        # read in the list of point sources to add, and adjust the
        # provided positions for astrometric distortion

        # find the array sizes of the PSF files in the library. Assume they are all the same.
        # We want the distance from the PSF peak to the edge, assuming the peak is centered
        if self.params['simSignals']['psfwfe'] != 0:
            numstr = str(self.params['simSignals']['psfwfe'])
        else:
            numstr = 'zero'
        #psflibfiles = glob.glob(self.params['simSignals']['psfpath'] + '*')
        psflibfiles = glob.glob(os.path.join(self.params['simSignals']['psfpath'], '*.fits'))

        # If a PSF library is specified, then just get the dimensions from one of the files
        if self.params['simSignals']['psfpath'] != None:
            h = fits.open(psflibfiles[0])
            edgex = h[0].header['NAXIS1'] / 2 - 1
            edgey = h[0].header['NAXIS2'] / 2 - 1
            self.psfhalfwidth = np.array([edgex, edgey])
            h.close()
        else:
            # if no PSF library is specified, then webbpsf will be creating the PSF on the
            # fly. In this case, we assume webbpsf's default output size of 301x301 pixels?
            edgex = int(301 / 2)
            edgey = int(301 / 2)
            print("INFO: no PSF library specified, but point sources are to be added to")
            print("the output. PSFs will be generated by WebbPSF on the fly")
            print("Not yet implemented.")
            sys.exit()

        pointSourceList = Table(names=('index', 'pixelx', 'pixely', 'RA', 'Dec', 'RA_degrees', 'Dec_degrees', 'magnitude', 'countrate_e/s', 'counts_per_frame_e'), dtype=('i', 'f', 'f', 'S14', 'S14', 'f', 'f', 'f', 'f', 'f'))

        try:
            lines, pixelflag, magsys = self.readPointSourceFile(filename)
            if pixelflag:
                print("Point source list input positions assumed to be in units of pixels.")
            else:
                print("Point list input positions assumed to be in units of RA and Dec.")
        except:
            print("WARNING: Unable to open the point source list file {}".format(filename))
            sys.exit()


        # File to save adjusted point source locations
        psfile = self.params['Output']['file'][0:-5] + '_pointsources.list'
        pslist = open(psfile, 'w')

        # If the input catalog has an index column
        # use that, otherwise add one
        if 'index' in lines.colnames:
            print('Using point source catalog index numbers')
            indexes = lines['index']
        else:
            print('No point source catalog index numbers. Adding to output: {}.'.format(psfile))
            indexes = np.arange(1, len(lines['x_or_RA']) + 1)
        # Make sure there is no 0th object
        if np.min(indexes) == 0:
            indexes += 1
        # Make sure the index numbers don't overlap with any
        # sources already present. Increment the maxindex
        # value.
        if np.min(indexes) <= self.maxindex:
            indexes += self.maxindex
        self.maxindex = np.max(indexes)
        print("after point sources, max index is {}".format(self.maxindex))

        dtor = math.radians(1.)
        nx = (self.subarray_bounds[2] - self.subarray_bounds[0]) + 1
        ny = (self.subarray_bounds[3] - self.subarray_bounds[1]) + 1
        xc = (self.subarray_bounds[2] + self.subarray_bounds[0]) / 2.
        yc = (self.subarray_bounds[3] + self.subarray_bounds[1]) / 2.

        # Location of the subarray's reference pixel.
        xrefpix = self.refpix_pos['x']
        yrefpix = self.refpix_pos['y']

        # center positions, sub-array sizes in pixels
        # now offset the field center to array center for astrometric distortion corrections
        coord_transform = None
        if self.runStep['astrometric']:

            # Read in the CRDS-format distortion reference file
            with AsdfFile.open(self.params['Reffiles']['astrometric']) as dist_file:
                coord_transform = dist_file.tree['model']

        # Using the requested RA, Dec of the reference pixel, along with the
        # V2, V3 of the reference pixel, and the requested roll angle of the telescope
        # create a matrix that can be used to translate between V2, V3 and RA, Dec
        # for any pixel.
        # v2, v3 need to be in arcsec, and RA, Dec, and roll all need to be in degrees
        attitude_matrix = self.getAttitudeMatrix()

        # First, coord limits for just the subarray
        miny = 0
        maxy = self.subarray_bounds[3] - self.subarray_bounds[1]
        minx = 0
        maxx = self.subarray_bounds[2] - self.subarray_bounds[0]

        # Expand the limits if a grism direct image is being made
        if self.params['Output']['grism_source_image'] == True:
            extrapixy = np.int((maxy + 1)/2 * (self.coord_adjust['y'] - 1.))
            miny -= extrapixy
            maxy += extrapixy
            extrapixx = np.int((maxx + 1)/2 * (self.coord_adjust['x'] - 1.))
            minx -= extrapixx
            maxx += extrapixx

        # Now, expand the dimensions again to include point
        # sources that fall only partially on the subarray
        miny -= edgey
        maxy += edgey
        minx -= edgex
        maxx += edgex

        # Write out the RA and Dec of the field center to the output file
        # Also write out column headers to prepare for source list
        pslist.write("# Field center (degrees): %13.8f %14.8f y axis rotation angle (degrees): %f  image size: %4.4d %4.4d\n" % (self.ra, self.dec, self.params['Telescope']['rotation'], nx, ny))
        pslist.write('#\n')
        pslist.write("#    Index   RA_(hh:mm:ss)   DEC_(dd:mm:ss)   RA_degrees      DEC_degrees     pixel_x   pixel_y    magnitude   counts/sec    counts/frame\n")

        start_time = time.time()
        times = []
        # Loop over input lines in the source list
        for index, values in zip(indexes, lines):
            #try:
            #line below (if 1>0) used to keep the block
            # of code below at correct indent for the try: above
            # the try: is commented out for code testing.
            if 1 > 0:
                # Warn user of how long this calcuation might take...
                if index < 100:
                    elapsed_time = time.time() - start_time
                    times.append(elapsed_time)
                    start_time = time.time()
                elif index == 100:
                    avg_time = np.mean(times)
                    total_time = len(indexes) * avg_time
                    print('Expected time to process {} sources: {:.2f} seconds ({:.2f} minutes)'.format(len(indexes), total_time, total_time/60))

                try:
                    entry0 = float(values['x_or_RA'])
                    entry1 = float(values['y_or_Dec'])
                    if not pixelflag:
                        ra_str, dec_str = self.makePos(entry0, entry1)
                        ra = entry0
                        dec = entry1
                except:
                    # if inputs can't be converted to floats, then
                    # assume we have RA/Dec strings. Convert to floats.
                    ra_str = values['x_or_RA']
                    dec_str = values['y_or_Dec']
                    ra, dec = self.parseRADec(ra_str, dec_str)

                # Case where point source list entries are given with RA and Dec
                if not pixelflag:

                    # If distortion is to be included - either with or without the full set of coordinate
                    # translation coefficients
                    if self.runStep['astrometric']:
                        pixelx, pixely = self.RADecToXY_astrometric(ra, dec, attitude_matrix, coord_transform)
                    else:
                        # No distortion at all - "manual mode"
                        pixelx, pixely = self.RADecToXY_manual(ra, dec)

                else:
                    # Case where the point source list entry locations are given in units of pixels
                    # In this case we have the source position, and RA/Dec are calculated only so
                    # they can be written out into the output source list file.

                    # Assume that the input x and y values are coordinate values
                    # WITHIN THE SPECIFIED SUBARRAY. So for example, a source in the file
                    # at 0, 0 when you are making a SUB160 ramp will fall on the lower left
                    # corner of the SUB160 subarray, NOT the lower left corner of the full
                    # frame.

                    pixelx = entry0
                    pixely = entry1

                    ra, dec, ra_str, dec_str = self.XYToRADec(pixelx, pixely, attitude_matrix, coord_transform)


                # Get the input magnitude of the point source
                mag = float(values['magnitude'])

                if pixely > miny and pixely < maxy and pixelx > minx and pixelx < maxx:

                    # set up an entry for the output table
                    entry = [index, pixelx, pixely, ra_str, dec_str, ra, dec, mag]

                    # translate magnitudes to countrate
                    # scale = 10.**(0.4*(15.0-mag))

                    # get the countrate that corresponds to a 15th magnitude star for this filter
                    # if self.params['Readout']['pupil'][0].upper() == 'F':
                    #    usefilt = 'pupil'
                    # else:
                    #    usefilt = 'filter'
                    # cval = self.countvalues[self.params['Readout'][usefilt]]
                    #
                    # DEAL WITH THIS LATER, ONCE PYSYNPHOT IS INCLUDED WITH PIPELINE DIST?
                    # if cval == 0:
                    #    print("Countrate value for {} is zero in {}.".format(self.params['Readout'][usefilt], self.parameters['phot_file']))
                    #    print("Eventually attempting to calculate value using pysynphot.")
                    #    print("but pysynphot is not present in jwst build 6, so pushing off to later...")
                    #    sys.exit()
                    #    cval = self.findCountrate(self.params['Readout'][usefilt])
                    #
                    # translate to counts in single frame at requested array size
                    # framecounts = scale*cval*self.frametime
                    # countrate = scale*cval

                    # Calculate the countrate for the source
                    countrate = self.mag_to_countrate(magsys, mag, photfnu=self.photfnu, photflam=self.photflam)
                    framecounts = countrate * self.frametime

                    # add the countrate and the counts per frame to pointSourceList
                    # since they will be used in future calculations
                    entry.append(countrate)
                    entry.append(framecounts)

                    # add the good point source, including location and counts, to the pointSourceList
                    pointSourceList.add_row(entry)

                    # write out positions, distances, and counts to the output file
                    pslist.write("%i %s %s %14.8f %14.8f %9.3f %9.3f  %9.3f  %13.6e   %13.6e\n" % (index, ra_str, dec_str, ra, dec, pixelx, pixely, mag, countrate, framecounts))

        self.n_pointsources = len(pointSourceList)
        print("Number of point sources found within the requested aperture: {}".format(self.n_pointsources))
        # close the output file
        pslist.close()

        # If no good point sources were found in the requested array, alert the user
        if len(pointSourceList) < 1:
            print("INFO: no point sources within the requested array.")
            # print("The point source image option is being turned off")
            # self.runStep['pointsource']=False
            # if self.runStep['extendedsource'] == False and self.runStep['cosmicray'] == False:
            #    print("Error: no input point sources, extended image, nor cosmic rays specified")
            #    print("Exiting...")
            #    sys.exit()

        return pointSourceList

    def makePointSourceImage(self, pointSources):
        dims = np.array(self.nominal_dims)

        # offset that needs to be applied to the x, y positions of the
        # source list to account for case where we make a point
        # source image that is extra-large, to be used as a grism
        # direct image
        deltax = 0
        deltay = 0

        newdimsx = np.int(dims[1] * self.coord_adjust['x'])
        newdimsy = np.int(dims[0] * self.coord_adjust['y'])
        deltax = self.coord_adjust['xoffset']
        deltay = self.coord_adjust['yoffset']
        dims = np.array([newdimsy, newdimsx])

        # create the empty image
        psfimage = np.zeros((dims[0], dims[1]))

        # create empty segmentation map
        seg = segmap.SegMap()
        seg.xdim = newdimsx
        seg.ydim = newdimsy
        seg.initialize_map()

        #Loop over the entries in the point source list
        interval = self.params['simSignals']['psfpixfrac']
        numperpix = int(1./interval)
        for entry in pointSources:
            # adjust x, y position if the grism output image is requested
            xpos = entry['pixelx'] + deltax
            ypos = entry['pixely'] + deltay

            # desired counts per second in the point source
            counts = entry['countrate_e/s'] # / self.frametime

            # find sub-pixel offsets in position from the center of the pixel
            xoff = math.floor(xpos)
            yoff = math.floor(ypos)
            xfract = abs(xpos-xoff)
            yfract = abs(ypos-yoff)

            # Now we need to determine the proper PSF
            # file to read in from the library
            # This depends on the sub-pixel offsets above
            #a = round(interval * int(numperpix*xfract + 0.5) - 0.5, 1)
            #b = round(interval * int(numperpix*yfract + 0.5) - 0.5, 1)
            a = round(interval * int(numperpix*xfract + 0.5) - 0.5, 2)
            b = round(interval * int(numperpix*yfract + 0.5) - 0.5, 2)

            if a < 0:
                astr = str(a)[0:5]
            else:
                astr = str(a)[0:4]
            if b < 0:
                bstr = str(b)[0:5]
            else:
                bstr = str(b)[0:4]

            if ((a != 0) & (astr[-1] == '0')):
                astr = astr[0:-1]
            if ((b != 0) & (bstr[-1] == '0')):
                bstr = bstr[0:-1]

            #generate the psf file name based on the center of the point source
            #in units of fraction of a pixel
            frag = astr + '_' + bstr
            frag = frag.replace('-', 'm')
            frag = frag.replace('.', 'p')

            # now create the PSF image. If no PSF library is supplied
            # then webbpsf will be called to create a PSF. In that case, return
            # zeros right now for the PSF
            if self.params['simSignals']['psfpath'] is None:
                webbpsfimage = self.psfimage
            else:
                # case where PSF library location is specified.
                # Read in the appropriate PSF file
                try:
                    psffn = self.psfname + '_' + frag + '.fits'
                    local = os.path.isfile(psffn)
                    if local:
                        webbpsfimage = fits.getdata(psffn)
                    else:
                        print("PSF file {}".format(psffn))
                        print("not found.")
                        sys.exit()
                except:
                    print("ERROR: Could not load PSF file {} from library".format(psffn))
                    sys.exit()

            # Extract the appropriate subarray from the PSF image if necessary
            # Assume that the brightest pixel corresponds to the peak of the psf
            nyshift, nxshift = np.where(webbpsfimage == np.max(webbpsfimage))
            nyshift = nyshift[0]
            nxshift = nxshift[0]

            psfdims = webbpsfimage.shape
            nx = int(xoff)
            ny = int(yoff)
            i1 = max(nx - nxshift, 0)
            i2 = min(nx + 1 + nxshift, dims[1])
            j1 = max(ny - nyshift, 0)
            j2 = min(ny + 1 + nyshift, dims[0])
            k1 = nxshift - (nx - i1)
            k2 = nxshift + (i2 - nx)
            l1 = nyshift - (ny - j1)
            l2 = nyshift + (j2 - ny)

            # if the cutout for the psf is larger than
            # the psf array, truncate it, along with the array
            # in the source image where it will be placed
            if l2 > psfdims[0]:
                l2 = psfdims[0]
                j2 = j1 + (l2 - l1)

            if k2 > psfdims[1]:
                k2 = psfdims[1]
                i2 = i1 + (k2 - k1)

            # At this point coordinates are in the final output array coordinate system, so there
            # should be no negative values, nor values larger than the output array size
            if j1 < 0 or i1 < 0 or l1 < 0 or k1 < 0:
                print(j1, i1, l1, k1)
                print('bad low')
            if j2 > (dims[0] + 1) or i2 > (dims[1] + 1) or l2 > (psfdims[1] + 1) or k2 > (psfdims[1] + 1):
                print(j2, i2, l2, k2)
                print('bad high')

            try:
                psfimage[j1:j2, i1:i2] = psfimage[j1:j2, i1:i2] + webbpsfimage[l1:l2, k1:k2] * counts
                # Divide readnoise by 100 sec, which is a 10 group RAPID ramp?
                noiseval = self.single_ron / 100. + self.params['simSignals']['bkgdrate']
                if self.params['Inst']['mode'].lower() == 'wfss':
                    noiseval += self.grism_background
                seg.add_object_noise(webbpsfimage[l1:l2, k1:k2] * counts, j1, i1, entry['index'], noiseval)
            except:
                # In here we catch sources that are off the edge
                # of the detector. These may not necessarily be caught in
                # getpointsourcelist because if the PSF is not centered
                # in the webbpsf stamp, then the area to be pulled from
                # the stamp may shift off of the detector.
                # print(psffn, dims, psfdims, xoff, yoff, nx, ny, nxshift, nyshift)
                # print(j1, j2, i1, i2, l1, l2, k1, k2)
                # print(entry)
                # sys.exit()
                pass

        return psfimage, seg.segmap

    def cropPSF(self, psf):
        '''take an array containing a psf and crop it such that the brightest
        pixel is in the center of the array'''
        nyshift, nxshift = np.where(psf == np.max(psf))
        nyshift = nyshift[0]
        nxshift = nxshift[0]
        py, px = psf.shape

        xl = nxshift - 0
        xr = px - nxshift - 1
        if xl <= xr:
            xdist = xl
        if xr < xl:
            xdist = xr

        yl = nyshift - 0
        yr = py - nyshift - 1
        if yl <= yr:
            ydist = yl
        if yr < yl:
            ydist = yr

        return psf[nyshift - ydist:nyshift + ydist + 1, nxshift - xdist:nxshift + xdist + 1]

    def readPointSourceFile(self, filename):
        # Read in the point source list
        try:
            gtab = ascii.read(filename)
            # Look at the header lines to see if inputs
            # are in units of pixels or RA, Dec
            pflag = False
            try:
                if 'position_pixels' in gtab.meta['comments'][0:4]:
                    pflag = True
            except:
                pass
            # Check to see if magnitude system is specified
            # in the comments. If not default to AB mag
            msys = 'abmag'
            if 'mag' in gtab.meta['comments'][0:4]:
                msys = [l for l in gtab.meta['comments'][0:4] if 'mag' in l][0]
                msys = msys.lower()

        except:
            print("WARNING: Unable to open the source list file {}".format(filename))
            sys.exit()

        return gtab, pflag, msys

    def getAttitudeMatrix(self):
        # create an attitude_matrix from the distortion reference file model and other info
        # calculate a local roll angle for the aperture
        self.local_roll = set_telescope_pointing.compute_local_roll(self.params['Telescope']['rotation'], self.ra, self.dec, self.v2_ref, self.v3_ref)
        # create attitude_matrix
        attitude_matrix = rotations.attitude(self.refpix_pos['v2'], self.refpix_pos['v3'], self.ra, self.dec, self.local_roll)
        return attitude_matrix

    def makePos(self, alpha1, delta1):
        # given a numerical RA/Dec pair, convert to string
        # values hh:mm:ss
        if alpha1 < 0.:
            alpha1 = alpha1 + 360.
        if delta1 < 0.:
            sign = "-"
            d1 = abs(delta1)
        else:
            sign = " + "
            d1 = delta1
        decd = int(d1)
        value = 60. * (d1 - float(decd))
        decm = int(value)
        decs = 60. * (value - decm)
        a1 = alpha1/15.0
        radeg = int(a1)
        value = 60. * (a1 - radeg)
        ramin = int(value)
        rasec = 60. * (value - ramin)
        alpha2 = "%2.2d:%2.2d:%7.4f" % (radeg, ramin, rasec)
        delta2 = "%1s%2.2d:%2.2d:%7.4f" % (sign, decd, decm, decs)
        alpha2 = alpha2.replace(" ", "0")
        delta2 = delta2.replace(" ", "0")
        return alpha2, delta2

    def parseRADec(self, rastr, decstr):
        # convert the input RA and Dec strings to floats
        try:
            rastr = rastr.lower()
            rastr = rastr.replace("h", ":")
            rastr = rastr.replace("m", ":")
            rastr = rastr.replace("s", "")
            decstr = decstr.lower()
            decstr = decstr.replace("d", ":")
            decstr = decstr.replace("m", ":")
            decstr = decstr.replace("s", "")

            values = rastr.split(":")
            ra0 = 15.*(int(values[0]) + int(values[1])/60. + float(values[2])/3600.)

            values = decstr.split(":")
            if "-" in values[0]:
                sign = -1
                values[0] = values[0].replace("-", " ")
            else:
                sign =  + 1
            dec0 = sign*(int(values[0]) + int(values[1])/60. + float(values[2])/3600.)
            return ra0, dec0
        except:
            print("Error parsing RA, Dec strings: {} {}".format(rastr, decstr))
            sys.exit()

    def RADecToXY_astrometric(self, ra, dec, attitude_matrix, coord_transform):
        # Translate backwards, RA, Dec to V2, V3
        pixelv2, pixelv3 = rotations.getv2v3(attitude_matrix, ra, dec)

        if self.runStep['distortion_coeffs']:
            # If the full set of distortion coefficients are provided, then
            # use those to make the exact transformation from the 'ideal'
            # to 'science' coordinate systems

            # Now V2, V3 to undistorted angular distance from the reference pixel
            xidl = self.v2v32idlx(pixelv2 - self.v2_ref, pixelv3 - self.v3_ref)
            yidl = self.v2v32idly(pixelv2 - self.v2_ref, pixelv3 - self.v3_ref)

            # Finally, undistorted distances to distorted pixel values
            deltapixelx, deltapixely, err, iter = polynomial.invert(self.x_sci2idl, self.y_sci2idl, xidl, yidl, 5)

            pixelx = deltapixelx + self.refpix_pos['x']
            pixely = deltapixely + self.refpix_pos['y']

        else:
            # If the full set of distortion coefficients are not provided,
            # then we fall back to the coordinate transform provided by the
            # distortion reference file. These results are not exact, and
            # become less accurate the farther the source is from the center
            # of the detector. Results can be incorrect by ~20 pixels in the
            # corners of the detector.

            # Now go backwards from V2, V3 to distorted pixels
            # deltapixelx, deltapixely = coord_transform.inverse(pixelv2-self.refpix_pos['v2'], pixelv3-self.refpix_pos['v3'])
            pixelx, pixely = coord_transform.inverse(pixelv2, pixelv3)

        return pixelx, pixely

    def RADecToXY_manual(self, ra, dec):
        # In this case, the sources are provided as an RA, Dec list,
        # but no astrometry information is provided. So assume an average
        # pixel scale and calculate the pixel position of the source from that.
        # This obviously does not include distortion, and is kind of a last
        # resort.
        ra_source = ra * 3600.
        dec_source = dec * 3600.

        dist_between, deltaang = self.dist([self.ra, self.dec], [ra_source, dec_source])

        # Now translate to deltax and deltay if the
        # position angle is non-zero
        tot_ang = deltaang + (0. - self.params['Telescope']['rotation'] * np.pi / 180.)

        deltax = dist_between * np.sin(tot_ang) / self.pixscale[0]
        deltay = dist_between * np.cos(tot_ang) / self.pixscale[0]

        pixelx = self.refpix_pos['x'] + deltax
        pixely = self.refpix_pos['y'] + deltay

        return pixelx, pixely

    def XYToRADec(self, pixelx, pixely, attitude_matrix, coord_transform):
        # Translate a given x, y location on the detector
        # to RA, Dec

        # If distortion is to be included
        # if self.runStep['astrometric']:
        if coord_transform is not None:
            # Transform distorted pixels to V2, V3
            # deltav2, deltav3 = coord_transform(pixelx-self.refpix_pos['x'], pixely-self.refpix_pos['y'])
            # pixelv2 = deltav2 + self.refpix_pos['v2']
            # pixelv3 = deltav3 + self.refpix_pos['v3']
            pixelv2, pixelv3 = coord_transform(pixelx, pixely)

            # Now translate V2, V3 to RA, Dec
            ra, dec = rotations.pointing(attitude_matrix, pixelv2, pixelv3)

        else:
            # Without including distortion.
            # Fall back to "manual" calculations
            dist_between = np.sqrt((pixelx - self.refpix_pos['x'])**2 + (pixely - self.refpix_pos['y'])**2)
            deltaang = np.arctan2(pixely, pixelx)

            tot_ang = deltaang + (self.parms['Telescope']['rotation'] * np.pi / 180.)

            deltara = dist_between * np.sin(tot_ang) / self.pixoscale[0]
            deltadec = dist_between * np.cos(tot_ang) / self.pixscale[0]

            ra = self.ra + deltara
            dec = self.dec + deltadec

        # Translate the RA/Dec floats to strings
        ra_str, dec_str = self.makePos(ra, dec)

        return ra, dec, ra_str, dec_str

    def readGalaxyFile(self, filename):
        # Read in the galaxy source list
        try:
            # read table
            gtab = ascii.read(filename)

            # Look at the header lines to see if inputs
            # are in units of pixels or RA, Dec
            pflag = False
            rpflag = False
            try:
                if 'position_pixel' in gtab.meta['comments'][0:4]:
                    pflag = True
            except:
                pass
            try:
                if 'radius_pixel' in gtab.meta['comments'][0:4]:
                    rpflag = True
            except:
                pass
            # Check to see if magnitude system is specified in the comments
            # If not assume AB mags
            msys = 'abmag'
            if 'mag' in gtab.meta['comments'][0:4]:
                msys = [l for l in gtab.meta['comments'][0:4] if 'mag' in l][0]

        except:
            print("WARNING: Unable to open the galaxy source list file {}".format(filename))
            sys.exit()

        return gtab, pflag, rpflag, msys


    def filterGalaxyList(self, galaxylist, pixelflag, radiusflag, magsystem):
        # given a list of galaxies (location, size, orientation, magnitude)
        # keep only those which will fall fully or partially on the output array

        filteredList = Table(names=('index', 'pixelx', 'pixely', 'RA', 'Dec',
                                    'RA_degrees', 'Dec_degrees', 'V2', 'V3',
                                    'radius', 'ellipticity', 'pos_angle',
                                    'sersic_index', 'magnitude', 'countrate_e/s',
                                    'counts_per_frame_e'),
                             dtype=('i', 'f', 'f', 'S14', 'S14', 'f', 'f', 'f',
                                    'f', 'f', 'f', 'f', 'f', 'f', 'f', 'f'))

        #each entry in galaxylist is:
        #index x_or_RA  y_or_Dec  radius  ellipticity  pos_angle  sersic_index  magnitude
        #remember that x/y are interpreted as coordinates in the output subarray
        #NOT full frame coordinates. This is the same as the point source list coords

        # each entry in galaxylist is:
        # x_or_RA  y_or_Dec  radius  ellipticity  pos_angle  sersic_index  magnitude
        # remember that x/y are interpreted as coordinates in the output subarray
        # NOT full frame coordinates. This is the same as the point source list coords

        # First, begin to define the pixel limits beyond which a galaxy will be completely
        # outside of the field of view
        # First, coord limits for just the subarray
        miny = 0
        maxy = self.subarray_bounds[3] - self.subarray_bounds[1]
        minx = 0
        maxx = self.subarray_bounds[2] - self.subarray_bounds[0]
        ny = self.subarray_bounds[3] - self.subarray_bounds[1]
        nx = self.subarray_bounds[2] - self.subarray_bounds[0]

        #Expand the limits if a grism direct image is being made
        if self.params['Output']['grism_source_image'] == True:
            extrapixy = np.int((maxy + 1)/2 * (self.grism_direct_factor - 1.))
            miny -= extrapixy
            maxy += extrapixy
            extrapixx = np.int((maxx + 1)/2 * (self.grism_direct_factor - 1.))
            minx -= extrapixx
            maxx += extrapixx

            nx = np.int(nx * self.grism_direct_factor)
            ny = np.int(ny * self.grism_direct_factor)

        # Create transform matrix for galaxy sources
        # Read in the CRDS-format distortion reference file
        coord_transform = None
        if self.runStep['astrometric']:
            with AsdfFile.open(self.params['Reffiles']['astrometric']) as dist_file:
                coord_transform = dist_file.tree['model']

        # Using the requested RA, Dec of the reference pixel, along with the
        # V2, V3 of the reference pixel, and the requested roll angle of the telescope
        # create a matrix that can be used to translate between V2, V3 and RA, Dec
        # for any pixel
        # v2, v3 need to be in arcsec, and RA, Dec, and roll all need to be in degrees
        # attitude_matrix = rotations.attitude(self.refpix_pos['v2'], self.refpix_pos['v3'], self.ra, self.dec, self.params['Telescope']["rotation"])
        attitude_matrix = self.getAttitudeMatrix()

        # If an index column is present use that, otherwise
        # create one
        if 'index' in galaxylist.colnames:
            indexes = galaxylist['indexes']
        else:
            indexes = np.arange(1, len(galaxylist['radius']) + 1)
        # Make sure there is no 0th object
        if np.min(indexes) == 0:
            indexes += 1
        # Increment the index numbers so that these
        # sources don't overlap with any others already
        # in place
        if np.min(indexes) <= self.maxindex:
            indexes += self.maxindex
        self.maxindex = np.max(indexes)
        print("after galaxies, max index is {}".format(self.maxindex))

        # Loop over galaxy sources
        for index, source in zip(indexes, galaxylist):

            # If galaxy radii are given in units of arcseconds, translate to pixels
            if radiusflag == False:
                source['radius'] /= self.pixscale[0]

            # how many pixels beyond the nominal subarray edges can a source be located and
            # still have it fall partially on the subarray? Galaxy stamps are nominally set to
            # have a length and width equal to 100 times the requested radius.
            edgex = source['radius'] * 100 / 2 - 1
            edgey = source['radius'] * 100 / 2 - 1

            # reset the field of view limits for the size of the current stamp image
            outminy = miny - edgey
            outmaxy = maxy + edgey
            outminx = minx - edgex
            outmaxx = maxx + edgex

            try:
                entry0 = float(source['x_or_RA'])
                entry1 = float(source['y_or_Dec'])
                if not pixelflag:
                    ra_str, dec_str = self.makePos(entry0, entry1)
                    ra = entry0
                    dec = entry1
            except:
                # if inputs can't be converted to floats, then
                # assume we have RA/Dec strings. Convert to floats.
                ra_str = source['x_or_RA']
                dec_str = source['y_or_Dec']
                ra, dec = self.parseRADec(ra_str, dec_str)

            # case where point source list entries are given with RA and Dec
            if not pixelflag:

                # if distortion is to be included
                if self.runStep['astrometric']:
                    pixelx, pixely = self.RADecToXY_astrometric(ra, dec, attitude_matrix, coord_transform)

                else:
                    # No distortion. Fall back to "manual" calculations
                    pixelx, pixely = self.RADecToXY_manual(ra, dec)

            else:
                # case where the point source list entry locations are given in units of pixels
                # In this case we have the source position, and RA/Dec are calculated only so
                # they can be written out into the output source list file.

                # Assume that the input x and y values are coordinate values
                # WITHIN THE SPECIFIED SUBARRAY. So for example, a source in the file
                # at 0, 0 when you are making a SUB160 ramp will fall on the lower left
                # corner of the SUB160 subarray, NOT the lower left corner of the full
                # frame.

                pixelx = entry0
                pixely = entry1

                ra, dec, ra_str, dec_str = self.XYToRADec(pixelx, pixely, attitude_matrix, coord_transform)

            # only keep the source if the peak will fall within the subarray
            if pixely > outminy and pixely < outmaxy and pixelx > outminx and pixelx < outmaxx:

                pixelv2, pixelv3 = rotations.getv2v3(attitude_matrix, ra, dec)
                entry = [index, pixelx, pixely, ra_str, dec_str, ra, dec, pixelv2, pixelv3, source['radius'], source['ellipticity'], source['pos_angle'], source['sersic_index']]

                # Now look at the input magnitude of the point source
                # append the mag and pixel position to the list of ra, dec
                mag = float(source['magnitude'])
                entry.append(mag)

                # translate magnitudes to countrate
                # scale = 10.**(0.4*(15.0-mag))

                # get the countrate that corresponds to a 15th magnitude star for this filter
                # if self.params['Readout']['pupil'][0].upper() == 'F':
                #    usefilt = 'pupil'
                # else:
                #    usefilt = 'filter'
                # cval = self.countvalues[self.params['Readout'][usefilt]]

                # DEAL WITH THIS LATER, ONCE PYSYNPHOT IS INCLUDED WITH PIPELINE DIST?
                # if cval == 0:
                #    print("Countrate value for {} is zero in {}.".format(self.params['Readout'][usefilt], self.parameters['phot_file']))
                #    print("Eventually attempting to calculate value using pysynphot.")
                #    print("but pysynphot is not present in jwst build 6, so pushing off to later...")
                #    sys.exit()
                #    cval = self.findCountrate(self.params['Readout'][usefilt])

                # translate to counts in single frame at requested array size
                # framecounts = scale*cval*self.frametime
                # rate = scale*cval

                # Convert magnitudes to countrate (ADU/sec) and counts per frame
                rate = self.mag_to_countrate(magsystem, mag, photfnu=self.photfnu, photflam=self.photflam)
                framecounts = rate * self.frametime

                # add the countrate and the counts per frame to pointSourceList
                # since they will be used in future calculations
                entry.append(rate)
                entry.append(framecounts)

                # add the good point source, including location and counts, to the pointSourceList
                filteredList.add_row(entry)

<<<<<<< HEAD
        # Write the results to a file
        self.n_galaxies = len(filteredList)
        print("Number of galaxies found within the requested aperture: {}".format(self.n_galaxies))

        if self.n_galaxies == 0:
            if self.n_pointsources == 0:
                raise ValueError('No point sources or galaxies found in input catalog; empty seed image would be created.')
        filteredList.meta['comments'] = ["Field center (degrees): %13.8f %14.8f y axis rotation angle (degrees): %f  image size: %4.4d %4.4d\n" % (self.ra, self.dec, self.params['Telescope']['rotation'], nx, ny)]
=======
        #Write the results to a file
        print(("Number of galaxies found within the requested aperture: {}"
               .format(len(filteredList))))
        filteredList.meta['comments'] = ["Field center (degrees): %13.8f %14.8f y axis rotation angle (degrees): %f  image size: %4.4d %4.4d\n" % (self.ra,self.dec,self.params['Telescope']['rotation'],nx,ny)]
>>>>>>> 8ece5047
        filteredOut = self.basename + '_galaxySources.list'
        filteredList.write(filteredOut, format='ascii', overwrite=True)
        return filteredList

    def create_galaxy(self, radius, ellipticity, sersic, posang, totalcounts):
        # given relevent parameters, create a model sersic image with a given radius, eccentricity,
        # position angle, and total counts.

        # create the grid of pixels
        meshmax = np.min([np.int(self.ffsize * self.coord_adjust['y']), radius * 100.])
        x, y = np.meshgrid(np.arange(meshmax), np.arange(meshmax))

        # center the galaxy in the array
        xc = meshmax / 2
        yc = meshmax / 2

<<<<<<< HEAD
        # create model
        # print('posang is {}'.format(posang))
        mod = Sersic2D(amplitude=1, r_eff=radius, n=sersic, x_0=xc, y_0=yc, ellip=ellipticity, theta=posang)

        # create instance of model
        img = mod(x, y)

        # check to see if you've cropped too small and there is still significant signal
        # at the edges

        mxedge = np.max(np.array([np.max(img[:, -1]), np.max(img[:, 0]), np.max(img[0, :]), np.max(img[-1, :])]))
        if mxedge > 0.001:
            print('Too small!')

        # scale such that the total number of counts in the galaxy matches the input
=======
        # Center the galaxy in the array
        xc = meshmax / 2
        yc = meshmax / 2
        
        # Create model
        mod = Sersic2D(amplitude=1, r_eff=radius, n=sersic, x_0=xc, y_0=yc,
                       ellip=ellipticity, theta=posang)

        # Create instance of model
        img = mod(x, y)

        # Check to see if you've cropped too small and there is still significant signal
        # at the edges
        mxedge = np.max(np.array([np.max(img[:,-1]),np.max(img[:,0]),np.max(img[0,:]),np.max(img[-1,:])]))
        if mxedge > 0.001:
            print('Too small!')

        # Scale such that the total number of counts in the galaxy matches the input
>>>>>>> 8ece5047
        summedcounts = np.sum(img)
        if summedcounts == 0:
            print('in create_galaxy: ',radius,ellipticity,sersic,posang,totalcounts)
        factor = totalcounts / summedcounts
        img = img * factor

        # Crop image down such that it contains 99.95% of the total signal
        img = self.crop_galaxy_stamp(img,0.9995)
        return img
<<<<<<< HEAD
=======
    
    def crop_galaxy_stamp(self, stamp, threshold):
        """Crop an input stamp image containing a galaxy to a size that
        contains only threshold times the total signal. This is an
        attempt to speed up the simulator a bit, since the galaxy stamp
        images are often very large. Note that galaxy stamp images being
        fed into this function are currently always square.

        Arguments:
        ----------
        stamp -- 2D stamp image of galaxy
        threshold -- fraction of total flux to keep in the cropped image
                      (e.g. 0.999 = 99.9%)

        Returns:
        --------
        cropped image
        """
        totsignal = np.sum(stamp)
        yd, xd = stamp.shape
        mid = np.int(xd / 2)
        for rad in range(mid):
            signal = np.sum(stamp[mid-rad:mid+rad+1, mid-rad:mid+rad+1]) / totsignal
            if signal >= threshold:
                return stamp[mid-rad:mid+rad+1, mid-rad:mid+rad+1]
        # If we make it all the way through the stamp without
        # hitting the threshold, then return the full stamp image
        return stamp

            
>>>>>>> 8ece5047

    def makeGalaxyImage(self, file, psf):
        # Using the entries in the 'simSignals' 'galaxyList' file, create a countrate image
        # of model galaxies (sersic profile)

        # Read in the list of galaxies (positions and magnitides)
        glist, pixflag, radflag, magsys = self.readGalaxyFile(file)
        if pixflag:
            print("Galaxy list input positions assumed to be in units of pixels.")
        else:
            print("Galaxy list input positions assumed to be in units of RA and Dec.")

        if radflag:
            print("Galaxy list input radii assumed to be in units of pixels.")
        else:
            print("Galaxy list input radii assumed to be in units of arcsec.")

        # Extract and save only the entries which will land (fully or partially) on the
        # aperture of the output
        galaxylist = self.filterGalaxyList(glist, pixflag, radflag, magsys)

        # galaxylist is a table with columns:
        # 'pixelx', 'pixely', 'RA', 'Dec', 'RA_degrees', 'Dec_degrees', 'radius', 'ellipticity', 'pos_angle', 'sersic_index', 'magnitude', 'countrate_e/s', 'counts_per_frame_e'

        # final output image
        origyd, origxd = self.nominal_dims
        # origyd, origxd = self.dark.data[0, 0, :, :].shape
        yd = origyd
        xd = origxd

        # expand if a grism source image is being made
        xfact = 1
        yfact = 1
        if self.params['Output']['grism_source_image']:
            # xfact = self.grism_direct_factor
            # yfact = self.grism_direct_factor
            # elif
            yd = np.int(origyd * self.coord_adjust['y'])
            xd = np.int(origxd * self.coord_adjust['x'])

        # create the final galaxy countrate image
        galimage = np.zeros((yd, xd))
        dims = galimage.shape

        # Create corresponding segmentation map
        segmentation = segmap.SegMap()
        segmentation.xdim = xd
        segmentation.ydim = yd
        segmentation.initialize_map()

        # Adjust the coordinate system of the galaxy list if working with a grism direct image output
        deltax = 0
        deltay = 0
        if self.params['Output']['grism_source_image']:
            deltax = np.int((dims[1] - origxd) / 2)
            deltay = np.int((dims[0] - origyd) / 2)

        # create attitude matrix so we can calculate the North->V3 angle for
        # each galaxy
        attitude_matrix = self.getAttitudeMatrix()

        # For each entry, create an image, and place it onto the final output image
        for entry in galaxylist:

            # Get position angle in the correct units. Inputs for each
            # source are degrees east of north. So we need to find the
            # angle between north and V3, and then the angle between
            # V3 and the y-axis on the detector. The former can be found
            # using rotations.posang(attitude_matrix, v2, v3). The latter
            # is just V3SciYAngle in the SIAF (I think???)
            # v3SciYAng is measured in degrees, from V3 towards the Y axis,
            # measured from V3 towards V2.
            north_to_east_V3ang = rotations.posangle(attitude_matrix, entry['V2'], entry['V3'])
            # xposang = (0-self.v3scixang) - (north_to_east_V3ang - entry['pos_angle'])
            xposang = 0. - (self.v3scixang - north_to_east_V3ang + self.local_roll - entry['pos_angle'] + 90. + self.params['Telescope']['rotation'])

            # first create the galaxy image
            stamp = self.create_galaxy(entry['radius'], entry['ellipticity'], entry['sersic_index'], xposang*np.pi/180., entry['counts_per_frame_e'])

            # convolve the galaxy with the NIRCam PSF
            stamp = s1.fftconvolve(stamp, psf, mode='same')

            # Now add the stamp to the main image
            # Extract the appropriate subarray from the galaxy image if necessary
            galdims = stamp.shape

            # print('requested radius: {}  stamp size: {}'.format(entry['radius'], galdims))

            nyshift = int(galdims[0] / 2)
            nxshift = int(galdims[1] / 2)

            nx = int(entry['pixelx'] + deltax)
            ny = int(entry['pixely'] + deltay)
            i1 = max(nx - nxshift, 0)
            i2 = min(nx + 1 + nxshift, dims[1])
            j1 = max(ny - nyshift, 0)
            j2 = min(ny + 1 + nyshift, dims[0])
            k1 = nxshift - (nx - i1)
            k2 = nxshift + (i2 - nx)
            l1 = nyshift - (ny - j1)
            l2 = nyshift + (j2 - ny)

            # if the cutout for the psf is larger than
            # the psf array, truncate it, along with the array
            # in the source image where it will be placed
            if l2 > galdims[0]:
                l2 = galdims[0]
                j2 = j1 + (l2 - l1)

            if k2 > galdims[1]:
                k2 = galdims[1]
                i2 = i1 + (k2 - k1)

            # At this point coordinates are in the final output array coordinate system, so there
            # should be no negative values, nor values larger than the output array size
            if j1 < 0 or i1 < 0 or l1 < 0 or k1 < 0:
                print(j1, i1, l1, k1)
                print('bad low')
                # sys.exit()
            if j2 > (dims[0] + 1) or i2 > (dims[1] + 1) or l2 > (galdims[1] + 1) or k2 > (galdims[1] + 1):
                print(j2, i2, l2, k2)
                print('bad high')
                # sys.exit()

            if ((j2 > j1) and (i2 > i1) and (l2 > l1) and (k2 > k1) and (j1 < dims[0]) and (i1 < dims[0])):
                galimage[j1:j2, i1:i2] = galimage[j1:j2, i1:i2] + stamp[l1:l2, k1:k2]
                # Divide readnoise by 100 sec, which is a 10 group RAPID ramp?
                noiseval = self.single_ron / 100. + self.params['simSignals']['bkgdrate']
                if self.params['Inst']['mode'].lower() == 'wfss':
                    noiseval += self.grism_background
                segmentation.add_object_noise(stamp[l1:l2, k1:k2], j1, i1, entry['index'], noiseval)

            else:
                print("Source located entirely outside the field of view. Skipping.")

        return galimage, segmentation.segmap

    def getExtendedSourceList(self, filename):
        # read in the list of point sources to add, and adjust the
        # provided positions for astrometric distortion

        extSourceList = Table(names=('index', 'pixelx', 'pixely', 'RA', 'Dec',
                                     'RA_degrees', 'Dec_degrees', 'magnitude',
                                     'countrate_e/s', 'counts_per_frame_e'),
                              dtype=('i', 'f', 'f', 'S14', 'S14', 'f', 'f', 'f', 'f', 'f'))

        try:
            lines, pixelflag, magsys = self.readPointSourceFile(filename)
            if pixelflag:
                print("Extended source list input positions assumed to be in units of pixels.")
            else:
                print("Extended list input positions assumed to be in units of RA and Dec.")
        except:
            print("WARNING: Unable to open the extended source list file {}".format(filename))
            sys.exit()

        # File to save adjusted point source locations
        eoutcat = self.params['Output']['file'][0:-5] + '_extendedsources.list'
        eslist = open(eoutcat, 'w')

        dtor = math.radians(1.)
        nx = (self.subarray_bounds[2] - self.subarray_bounds[0]) + 1
        ny = (self.subarray_bounds[3] - self.subarray_bounds[1]) + 1
        xc = (self.subarray_bounds[2] + self.subarray_bounds[0]) / 2.
        yc = (self.subarray_bounds[3] + self.subarray_bounds[1]) / 2.

        # Location of the subarray's reference pixel.
        xrefpix = self.refpix_pos['x']
        yrefpix = self.refpix_pos['y']

        # center positions, sub-array sizes in pixels
        # now offset the field center to array center for astrometric distortion corrections
        coord_transform = None
        if self.runStep['astrometric']:

            # Read in the CRDS-format distortion reference file
            with AsdfFile.open(self.params['Reffiles']['astrometric']) as dist_file:
                coord_transform = dist_file.tree['model']

        # Using the requested RA, Dec of the reference pixel, along with the
        # V2, V3 of the reference pixel, and the requested roll angle of the telescope
        # create a matrix that can be used to translate between V2, V3 and RA, Dec
        # for any pixel.
        # v2, v3 need to be in arcsec, and RA, Dec, and roll all need to be in degrees
        # attitude_matrix = rotations.attitude(self.refpix_pos['v2'], self.refpix_pos['v3'], self.ra, self.dec, self.params['Telescope']["rotation"])
        attitude_matrix = self.getAttitudeMatrix()

        # Write out the RA and Dec of the field center to the output file
        # Also write out column headers to prepare for source list
        eslist.write("# Field center (degrees): %13.8f %14.8f y axis rotation angle (degrees): %f  image size: %4.4d %4.4d\n" % (self.ra, self.dec, self.params['Telescope']['rotation'], nx, ny))
        eslist.write('# \n')
        eslist.write("#    Index   RA_(hh:mm:ss)   DEC_(dd:mm:ss)   RA_degrees      DEC_degrees     pixel_x   pixel_y    magnitude   counts/sec    counts/frame\n")

        # Add an index column if not present
        if 'index' in lines.colnames:
            pass
        else:
            print('No extended object catalog index numbers. Adding to output: {}.'.format(eoutcat))
            indexes = np.arange(1, len(lines['filename']) + 1)
            lines['index'] = indexes

        # Make sure there is no 0th source
        if np.min(indexes) == 0:
            indexes += 1
        # Make sure the index numbers don't overlap with
        # sources that are already added
        if np.min(indexes) <= self.maxindex:
            indexes += self.maxindex
        self.maxindex = np.max(indexes)
        print("after extended sources, max index is {}".format(self.maxindex))

        #Loop over input lines in the source list
        all_stamps = []
        for indexnum, values in zip(indexes, lines):
            #try:
            #line below (if 1>0) used to keep the block of code below at correct indent for the try: above
            #the try: is commented out for code testing.
            if 1>0:
                try:
                    entry0 = float(values['x_or_RA'])
                    entry1 = float(values['y_or_Dec'])

                    if not pixelflag:
                        ra_str, dec_str = self.makePos(entry0, entry1)
                        ra = entry0
                        dec = entry1
                except:
                    # if inputs can't be converted to floats, then
                    # assume we have RA/Dec strings. Convert to floats.
                    ra_str = values['x_or_RA']
                    dec_str = values['y_or_Dec']
                    ra, dec = self.parseRADec(ra_str, dec_str)

                # Case where point source list entries are given with RA and Dec
                if not pixelflag:

                    # If distortion is to be included - either with or without the full set of coordinate
                    # translation coefficients
                    if self.runStep['astrometric']:
                        pixelx, pixely = self.RADecToXY_astrometric(ra, dec, attitude_matrix, coord_transform)
                    else:
                        # No distortion at all - "manual mode"
                        pixelx, pixely = self.RADecToXY_manual(ra, dec)

                else:
                    # Case where the point source list entry locations are given in units of pixels
                    # In this case we have the source position, and RA/Dec are calculated only so
                    # they can be written out into the output source list file.

                    # Assume that the input x and y values are coordinate values
                    # WITHIN THE SPECIFIED SUBARRAY. So for example, a source in the file
                    # at 0, 0 when you are making a SUB160 ramp will fall on the lower left
                    # corner of the SUB160 subarray, NOT the lower left corner of the full
                    # frame.

                    pixelx = entry0
                    pixely = entry1

                    ra, dec, ra_str, dec_str = self.XYToRADec(pixelx, pixely, attitude_matrix, coord_transform)

                # Get the input magnitude
                try:
                    mag = float(values['magnitude'])
                except:
                    mag = None

                # Now find out how large the extended source image is, so we
                # know if all, part, or none of it will fall in the field of view
                ext_stamp = fits.getdata(values['filename'])
                if len(ext_stamp.shape) != 2:
                    ext_stamp = fits.getdata(values['filename'], 1)

                eshape = np.array(ext_stamp.shape)
                if len(eshape) == 2:
                    edgey, edgex = eshape / 2
                else:
                    print("WARNING, extended source image {} is not 2D! Not sure how to proceed. Quitting.".format(values['filename']))
                    sys.exit()

                #Define the min and max source locations (in pixels) that fall onto the subarray
                #Inlude the effects of a requested grism_direct image, and also keep sources that
                #will only partially fall on the subarray
                #pixel coords here can still be negative and kept if the grism image is being made

                #First, coord limits for just the subarray

                miny = 0
                maxy = self.subarray_bounds[3] - self.subarray_bounds[1]
                minx = 0
                maxx = self.subarray_bounds[2] - self.subarray_bounds[0]

                # Expand the limits if a grism direct image is being made
                if self.params['Output']['grism_source_image'] == True:
                    extrapixy = np.int((maxy + 1)/2 * (self.coord_adjust['y'] - 1.))
                    miny -= extrapixy
                    maxy += extrapixy
                    extrapixx = np.int((maxx + 1)/2 * (self.coord_adjust['x'] - 1.))
                    minx -= extrapixx
                    maxx += extrapixx

                # Now, expand the dimensions again to include point sources that fall only partially on the
                # subarray
                miny -= edgey
                maxy += edgey
                minx -= edgex
                maxx += edgex

                # Keep only sources within the appropriate bounds
                if pixely > miny and pixely < maxy and pixelx > minx and pixelx < maxx:

                    #set up an entry for the output table
                    entry = [indexnum, pixelx, pixely, ra_str, dec_str, ra, dec, mag]

                    # save the stamp image after normalizing to a total signal of 1.
                    # and convolving with PSF if requested

                    if self.params['simSignals']['PSFConvolveExtended']:
                        ext_stamp = s1.fftconvolve(ext_stamp, self.centerpsf, mode='same')

                    norm_factor = np.sum(ext_stamp)
                    ext_stamp /= norm_factor
                    all_stamps.append(ext_stamp)

                    # If a magnitude is given then adjust the countrate to match it
                    if mag is not None:
                        # translate magnitudes to countrate
                        # scale = 10.**(0.4*(15.0-mag))
                        #
                        # get the countrate that corresponds to a 15th magnitude star for this filter
                        # if self.params['Readout']['pupil'][0].upper() == 'F':
                        #   usefilt = 'pupil'
                        # else:
                        #    usefilt = 'filter'
                        # cval = self.countvalues[self.params['Readout'][usefilt]]
                        #
                        # DEAL WITH THIS LATER, ONCE PYSYNPHOT IS INCLUDED WITH PIPELINE DIST?
                        # if cval == 0:
                        #    print("Countrate value for {} is zero in {}.".format(self.params['Readout'][usefilt], self.parameters['phot_file']))
                        #    print("Eventually attempting to calculate value using pysynphot.")
                        #    print("but pysynphot is not present in jwst build 6, so pushing off to later...")
                        #    sys.exit()
                        #    cval = self.findCountrate(self.params['Readout'][usefilt])

                        # translate to counts in single frame at requested array size
                        # framecounts = scale*cval*self.frametime
                        # countrate = scale*cval
                        # magwrite = mag

                        # Convert magnitudes to countrate (ADU/sec) and counts per frame
                        countrate = self.mag_to_countrate(magsys, mag, photfnu=self.photfnu, photflam=self.photflam)
                        framecounts = countrate * self.frametime
                        magwrite = mag

                    else:
                        # In this case, no magnitude is given in the extended input list
                        # Assume the input stamp image is in units of e/sec then.
                        print("No magnitude given for extended source in {}.".format(values['filename']))
                        print("Assuming the original file is in units of counts per sec.")
                        print("Multiplying original file values by 'extendedscale'.")
                        countrate = norm_factor * self.params['simSignals']['extendedscale']
                        framecounts = countrate*self.frametime
                        magwrite = 99.99999

                    # add the countrate and the counts per frame to pointSourceList
                    # since they will be used in future calculations
                    # entry.append(scale)
                    entry.append(countrate)
                    entry.append(framecounts)

                    # add the good point source, including location and counts, to the pointSourceList
                    # self.pointSourceList.append(entry)
                    extSourceList.add_row(entry)

                    #write out positions, distances, and counts to the output file
                    eslist.write("%i %s %s %14.8f %14.8f %9.3f %9.3f  %9.3f  %13.6e   %13.6e\n" % (indexnum, ra_str, dec_str, ra, dec, pixelx, pixely, magwrite, countrate, framecounts))
                #except:
                #    print("ERROR: bad point source line %s. Skipping." % (line))
        print("Number of extended sources found within the requested aperture: {}".format(len(extSourceList)))
        # close the output file
        eslist.close()

        # If no good point sources were found in the requested array, alert the user
        if len(extSourceList) < 1:
            print("Warning: no non-sidereal extended sources within the requested array.")
            print("The extended source image option is being turned off")

        return extSourceList, all_stamps

    def makeExtendedSourceImage(self, extSources, extStamps):
        dims = np.array(self.nominal_dims)
        # dims = np.array(self.dark.data[0, 0, :, :].shape)

        # offset that needs to be applied to the x, y positions of the
        # source list to account for case where we make a point
        # source image that is extra-large, to be used as a grism
        # direct image
        deltax = 0
        deltay = 0

        newdimsx = np.int(dims[1] * self.coord_adjust['x'])
        newdimsy = np.int(dims[0] * self.coord_adjust['y'])
        deltax = self.coord_adjust['xoffset']
        deltay = self.coord_adjust['yoffset']
        dims = np.array([newdimsy, newdimsx])

        # create the empty image
        extimage = np.zeros((dims[0], dims[1]))

        # Create corresponding segmentation map
        segmentation = segmap.SegMap()
        segmentation.xdim = newdimsx
        segmentation.ydim = newdimsy
        segmentation.initialize_map()

        # Loop over the entries in the point source list
        for entry, stamp in zip(extSources, extStamps):
            # adjust x, y position if the grism output image is requested
            xpos = entry['pixelx'] + deltax
            ypos = entry['pixely'] + deltay
            xoff = math.floor(xpos)
            yoff = math.floor(ypos)

            # desired counts per second in the source
            counts = entry['countrate_e/s'] # / self.frametime

            # Extract the appropriate subarray from the PSF image if necessary
            # Assume that the brightest pixel corresponds to the peak of the source
            psfdims = stamp.shape
            nyshift, nxshift = np.array(psfdims) / 2
            nxshift = np.int(nxshift)
            nyshift = np.int(nyshift)
            nx = int(xoff)
            ny = int(yoff)
            i1 = max(nx - nxshift, 0)
            i2 = min(nx + 1 + nxshift, dims[1])
            j1 = max(ny - nyshift, 0)
            j2 = min(ny + 1 + nyshift, dims[0])
            k1 = nxshift - (nx - i1)
            k2 = nxshift + (i2 - nx)
            l1 = nyshift - (ny - j1)
            l2 = nyshift + (j2 - ny)

            # if the cutout for the psf is larger than
            # the psf array, truncate it, along with the array
            # in the source image where it will be placed
            if l2 > psfdims[0]:
                l2 = psfdims[0]
                j2 = j1 + (l2 - l1)

            if k2 > psfdims[1]:
                k2 = psfdims[1]
                i2 = i1 + (k2 - k1)

            # At this point coordinates are in the final output array coordinate system, so there
            # should be no negative values, nor values larger than the output array size
            if j1 < 0 or i1 < 0 or l1 < 0 or k1 < 0:
                print(j1, i1, l1, k1)
                print('bad low')
                sys.exit()
            if j2 > (dims[0] + 1) or i2 > (dims[1] + 1) or \
               l2 > (psfdims[1] + 1) or k2 > (psfdims[1] + 1):
                print(j2, i2, l2, k2)
                print('bad high')
                sys.exit()

            # Add stamp image to the extended source countrate image
            extimage[j1:j2, i1:i2] = extimage[j1:j2, i1:i2] + stamp[l1:l2, k1:k2] * counts
            # Divide readnoise by 100 sec, which is a 10 group RAPID ramp?
            noiseval = self.single_ron / 100. + self.params['simSignals']['bkgdrate']
            if self.params['Inst']['mode'].lower() == 'wfss':
                noiseval += self.grism_background

            #segmentation.add_object_noise(stamp[l1:l2, k1:k2]*counts, j1, i1, entry['index'], noiseval)
            indseg = self.seg_from_photutils(stamp[l1:l2, k1:k2] * counts, entry['index'], noiseval)
            segmentation.segmap[j1:j2, i1:i2] += indseg
        return extimage, segmentation.segmap

    def seg_from_photutils(self, image, number, noise):
        # Create a segmentation map for the input image
        # using photutils. In this case, the input noise
        # represents the single frame noise for the appropriate
        # observing mode
        map = detect_sources(image, noise * 3., 8).data + number
        return map

    def makeFilterTable(self):
        # Create the table that contains the possible filter list, quantum yields, and countrates for a
        # star with vega magnitude of 15 in each filter. Do this by reading in phot_file
        # listed in the parameter file.

        # FUTURE WORK: If the countrates are left as 0, then pysynphot will
        # be used to calculate them later
        try:
            cvals_tab = ascii.read(self.params['Reffiles']['phot'])
            instrumentfilternames = cvals_tab['filter'].data
            stringcountrates = cvals_tab['countrate_for_vegamag15'].data
            instrumentmag15countrates = [float(s) for s in stringcountrates]
            strinstrumentqy = cvals_tab['quantum_yield'].data
            qy = [float(s) for s in strinstrumentqy]
            self.countvalues = dict(zip(instrumentfilternames, instrumentmag15countrates))
            self.qydict = dict(zip(instrumentfilternames, qy))

        except:
            print("WARNING: Unable to read in {}.".format(self.params['Reffiles']['phot']))
            sys.exit()

    def readParameterFile(self):
        # read in the parameter file
        try:
            with open(self.paramfile, 'r') as infile:
                self.params = yaml.load(infile)
        except:
            print("WARNING: unable to open {}".format(self.paramfile))
            sys.exit()

    def expand_env_var(self):
        # Replace the environment variable name in any inputs
        # where it is used.
        for key1 in self.params:
            for key2 in self.params[key1]:
                if self.env_var in str(self.params[key1][key2]):
                    self.params[key1][key2] = self.params[key1][key2].replace('$' + self.env_var + '/', self.datadir)

    def checkParams(self):
        """Check input parameters for expected datatypes, values"""
        # Check instrument name
        if self.params['Inst']['instrument'].lower() not in inst_list:
            print("WARNING: {} instrument not implemented within ramp simulator")
            sys.exit()

        # Check entered mode:
        possibleModes = modes[self.params['Inst']['instrument'].lower()]
        self.params['Inst']['mode'] = self.params['Inst']['mode'].lower()
        if self.params['Inst']['mode'] in possibleModes:
            pass
        else:
<<<<<<< HEAD
            print("WARNING: unrecognized mode {} for {}. Must be one of: {}".format(self.params['Inst']['mode'], self.params['Inst']['instrument'], possibleModes))
=======
            print(("WARNING: unrecognized mode {} for {}."
                   "Must be one of: {}".format(self.params['Inst']['mode'],
                                               self.params['Inst']['instrument'],
                                               possibleModes)))
>>>>>>> 8ece5047
            sys.exit()

        # Set nframe and nskip according to the values in the
        # readout pattern definition file
        self.read_pattern_check()

        #Make sure that the requested number of groups is
        #less than or equal to the maximum allowed.
        #For full frame science operations, ngroup is going
        #to be limited to 10 for all readout patterns
        #except for the DEEP patterns, which can go to 20.
        #match = self.readpatterns['name'] == self.params['Readout']['readpatt'].upper()
        #if sum(match) == 1:
        #    maxgroups = self.readpatterns['maxgroups'].data[match][0]
        # if sum(match) == 0:
        #    print("Unrecognized readout pattern {}. Assuming a maximum allowed number of groups of 10.".format(self.params['Readout']['readpatt']))
        #    maxgroups = 10

        # if (self.params['Readout']['ngroup'] > maxgroups):
        #    print("WARNING: {} is limited to a maximum of {} groups. Proceeding with ngroup = {}.".format(self.params['Readout']['readpatt'], maxgroups, maxgroups))
        #    self.params['Readout']['readpatt'] = maxgroups


        # check for entries in the parameter file that are None or blank,
        # indicating the step should be skipped. Create a dictionary of steps
        # and populate with True or False
        self.runStep = {}
        self.runStep['pixelflat'] = self.checkRunStep(self.params['Reffiles']['pixelflat'])
        self.runStep['illuminationflat'] = self.checkRunStep(self.params['Reffiles']['illumflat'])
        self.runStep['astrometric'] = self.checkRunStep(self.params['Reffiles']['astrometric'])
        self.runStep['distortion_coeffs'] = self.checkRunStep(self.params['Reffiles']['distortion_coeffs'])
        self.runStep['ipc'] = self.checkRunStep(self.params['Reffiles']['ipc'])
        self.runStep['crosstalk'] = self.checkRunStep(self.params['Reffiles']['crosstalk'])
        self.runStep['occult'] = self.checkRunStep(self.params['Reffiles']['occult'])
        self.runStep['pointsource'] = self.checkRunStep(self.params['simSignals']['pointsource'])
        self.runStep['galaxies'] = self.checkRunStep(self.params['simSignals']['galaxyListFile'])
        self.runStep['extendedsource'] = self.checkRunStep(self.params['simSignals']['extended'])
        self.runStep['movingTargets'] = self.checkRunStep(self.params['simSignals']['movingTargetList'])
        self.runStep['movingTargetsSersic'] = self.checkRunStep(self.params['simSignals']['movingTargetSersic'])
        self.runStep['movingTargetsExtended'] = self.checkRunStep(self.params['simSignals']['movingTargetExtended'])
        self.runStep['MT_tracking'] = self.checkRunStep(self.params['simSignals']['movingTargetToTrack'])
        self.runStep['zodiacal'] = self.checkRunStep(self.params['simSignals']['zodiacal'])
        self.runStep['scattered'] = self.checkRunStep(self.params['simSignals']['scattered'])
        # self.runStep['fwpw'] = self.checkRunStep(self.params['Reffiles']['filtpupilcombo'])
        self.runStep['pixelAreaMap'] = self.checkRunStep(self.params['Reffiles']['pixelAreaMap'])

        # Notify user if no catalogs are provided
        if self.params['simSignals']['pointsource'] == 'None':
            print('No point source catalog provided in yaml file.')

        if self.params['simSignals']['galaxyListFile'] == 'None':
            print('No galaxy catalog provided in yaml file.')

        # create table that will contain filters/quantum yield/and vegamag=15 countrates
        # self.makeFilterTable()

        # Read in list of zeropoints/photflam/photfnu
        self.zps = ascii.read(self.params['Reffiles']['flux_cal'])

        # Determine the NIRCam module and detector from the aperture name
        aper_name = self.params['Readout']['array_name']
        try:
            detector = self.subdict[self.subdict['AperName'] == aper_name]['Detector'][0]
            module = detector[0]
        except IndexError:
            raise ValueError('Unable to determine the detector/module in aperture {}'.format(aper_name))

        # if aper_name[:2] == 'NRC':
        #     module = aper_name[3]
        #     detector = aper_name[3:5]
        # else:
        #     aper_name_nosub = aper_name.replace('SUB', '')

        #     is_A = 'A' in aper_name_nosub
        #     is_B = 'B' in aper_name_nosub

        #     if is_A and is_B:
        #         raise ValueError('Cannot match {} to module'.format(aper_name))
        #     elif is_A:
        #         module = 'A'
        #     elif is_B:
        #         module = 'B'

        # make sure the requested filter is allowed. For imaging, all filters are allowed.
        # In the future, other modes will be more restrictive
        if self.params['Readout']['pupil'][0].upper() == 'F':
            usefilt = 'pupil'
        else:
            usefilt = 'filter'
        if self.params['Readout'][usefilt] not in self.zps['Filter']:
            print("WARNING: requested filter {} is not in the list of possible filters.".format(self.params['Readout'][usefilt]))
            sys.exit()

        # Get the photflambda and photfnu values that go with
        # the filter
        mtch = ((self.zps['Filter'] == self.params['Readout'][usefilt]) &
               (self.zps['Module'] == module))
        self.photflam = self.zps['PHOTFLAM'][mtch][0]
        self.photfnu = self.zps['PHOTFNU'][mtch][0]
        self.pivot = self.zps['Pivot_wave'][mtch][0]

        #PSF: generate the name of the PSF file to use
        #if the psf path has been left blank or set to 'None'
        #then assume the user does not want to add point sources
        if self.params['simSignals']['psfpath'] is not None:
            if self.params['simSignals']['psfpath'][-1] != '/':
                self.params['simSignals']['psfpath']=self.params['simSignals']['psfpath'] + '/'

            wfe = self.params['simSignals']['psfwfe']
            if wfe not in wfe_options:
                print("WARNING: invalid wavefront error (psfwfe) input: {}".format(wfe))
                print("psfwfe must be one of: {}".format(wfe_options))
                sys.exit()
            wfegroup = self.params['simSignals']['psfwfegroup']
            if wfegroup not in wfegroup_options:
                print("WARNING: invalid wavefront group (psfwfegroup) value: {}".format(wfegroup))
                print("psfwfegroup must be one of: {}".format(wfegroup_options))
                sys.exit()
            basename = self.params['simSignals']['psfbasename'] + '_'
            if wfe == 0:
                psfname = basename + self.params['simSignals'][usefilt].lower() + '_zero'
                self.params['simSignals']['psfpath'] = self.params['simSignals']['psfpath'] + \
                                                       self.params['simSignals'][usefilt].lower() + \
                                                       '/zero/'
            else:
                #psfname=basename + self.params['Readout'][usefilt].lower() + "_" + str(wfe) + "_" + str(wfegroup)
                psfname = '{}{}_x{}_y{}_{}_{}_{}'.format(basename, detector,
                                                         'psfxpos', 'psfypos',
                                                         self.params['Readout'][usefilt].lower(),
                                                         str(wfe), str(wfegroup))
                psfname = psfname.replace('psfxpos', '1024')
                psfname = psfname.replace('psfypos', '1024')
                pathaddition = "{}/{}/{}".format(detector,
                                                 self.params['Readout'][usefilt].lower(),
                                                 str(wfe))
                self.params['simSignals']['psfpath'] = os.path.join(self.params['simSignals']['psfpath'], pathaddition)
                #self.params['simSignals']['psfpath']=self.params['simSignals']['psfpath'] + self.params['Readout'][usefilt].lower() + '/' + str(wfe) + '/'
                self.psfname = os.path.join(self.params['simSignals']['psfpath'], psfname)
        else:
            # case where psfPath is None. In this case, create a PSF on the fly to use
            # for adding sources
            print("update this to include a call to WebbPSF????????")
            self.psfimage = np.zeros((5, 5), dtype=np.float32)
            sum1 = 0
            for i in range(5):
                for j in range(5):
                    self.psfimage[i, j] = (0.02**(abs((i - 2))) * (0.02**abs(j - 2)))
                    sum1 = sum1 + self.psfimage[i, j]
            self.psfimage = self.psfimage / sum1
            self.psfname = None

        # Read in the 'central' PSF file. This is the file that
        # has the PSF centered on the pixel. This will be used
        # if there are sersic or extended sources that need to
        # be convolved with the NIRCam PSF before adding
        centerpsffile = os.path.join(self.params['simSignals']['psfpath'], psfname + '_0p0_0p0.fits')
        self.centerpsf = fits.getdata(centerpsffile)
        self.centerpsf = self.cropPSF(self.centerpsf)

        # normalize the PSF to a total signal of 1.0
        totalsignal = np.sum(self.centerpsf)
        self.centerpsf /= totalsignal

        # ASTROMETRY
        # Read in the distortion coefficients file if present. These will provide a more exact
        # transform from RA, Dec to x, y than the astrometric distortion reference file above.
        # The file above can be off by ~20 pixels in the corners of the array. This file will give
        # exact answers
        if self.runStep['distortion_coeffs'] == True:
            if os.path.isfile(self.params['Reffiles']['distortion_coeffs']):
                distortionTable = ascii.read(self.params['Reffiles']['distortion_coeffs'], header_start=1, format='csv')
            else:
                print("WARNING: Input distortion coefficients file {} does not exist.".format(self.params['Reffiles']['distortion_coeffs']))
                sys.exit()

            # read in coefficients for the forward 'science' to 'ideal' coordinate transformation.
            # 'science' is in units of distorted pixels, while 'ideal' is the undistorted
            # angular distance from the reference pixel
            ap_name = self.params['Readout']['array_name']

            self.x_sci2idl, self.y_sci2idl, self.v2_ref, self.v3_ref, \
                self.parity, self.v3yang, self.xsciscale, self.ysciscale, \
                self.v3scixang = self.getDistortionCoefficients(distortionTable,
                                                                'science', 'ideal', ap_name)

            #Generate the coordinate transform for V2, V3 to 'ideal'
            siaf = ascii.read(self.params['Reffiles']['distortion_coeffs'], header_start=1, format='csv')

            match = siaf['AperName'] == ap_name
            if not np.any(match):
                print("Aperture name {} not found in input CSV file.".
                      format(ap_name))
                sys.exit()

            siaf_row = siaf[match]

            self.v2v32idlx, self.v2v32idly = read_siaf_table.\
                                             get_siaf_v2v3_transform(siaf_row,
                                                                     ap_name,
                                                                     to_system='ideal')

        #convert the input RA and Dec of the pointing position into floats
        #check to see if the inputs are in decimal units or hh:mm:ss strings
        try:
            self.ra = float(self.params['Telescope']['ra'])

            self.dec = float(self.params['Telescope']['dec'])
        except:
            self.ra, self.dec = self.parseRADec(self.params['Telescope']['ra'],
                                                self.params['Telescope']['dec'])

        if abs(self.dec) > 90. or self.ra < 0. or self.ra > 360. or \
           self.ra is None or self.dec is None:
            print("WARNING: bad requested RA and Dec {} {}".format(self.ra, self.dec))
            sys.exit()

        # make sure the rotation angle is a float
        try:
            self.params['Telescope']["rotation"] = float(self.params['Telescope']["rotation"])
        except:
            print(("ERROR: bad rotation value {}, setting to zero."
                   .format(self.params['Telescope']["rotation"])))
            self.params['Telescope']["rotation"] = 0.

        # Set the background value if the high/medium/low settings
        # are used
        bkgdrate_options = ['high', 'medium', 'low']

        try:
            self.params['simSignals']['bkgdrate'] = float(self.params['simSignals']['bkgdrate'])
        except:
            if self.params['simSignals']['bkgdrate'].lower() in bkgdrate_options:
                print(("Calculating background rate using jwst_background "
                       "based on {} level".format(self.params['simSignals']['bkgdrate'])))

                # Find the appropriate filter throughput file
                if os.path.split(self.params['Reffiles']['filter_throughput'])[1] == 'placeholder.txt':
                    filter_file = ("{}_nircam_plus_ote_throughput_mod{}_sorted.txt"
                                   .format(self.params['Readout'][usefilt].upper(), module.lower()))
                    filt_dir = os.path.split(self.params['Reffiles']['filter_throughput'])[0]
                    filter_file = os.path.join(filt_dir, filter_file)

                else:
                    filter_file = self.params['Reffiles']['filter_throughput']

                print(("Using {} filter throughput file for background calculation."
                       .format(filter_file)))

                self.params['simSignals']['bkgdrate'] = \
                                self.calculate_background(self.ra,
                                                          self.dec,
                                                          filter_file,
                                                          level=self.params['simSignals']['bkgdrate'].lower())
                print('Background level set to: {}'.format(self.params['simSignals']['bkgdrate']))
            else:
                print(("WARNING: unrecognized background rate value. "
                       "Must be either a number or one of: {}"
                       .format(bkgdrate_options)))
                sys.exit()

        #check that the various scaling factors are floats and within a reasonable range
        #self.params['cosmicRay']['scale'] = self.checkParamVal(self.params['cosmicRay']['scale'], 'cosmicRay', 0, 100, 1)
        self.params['simSignals']['extendedscale'] = self.checkParamVal(self.params['simSignals']['extendedscale'], 'extendedEmission', 0, 10000, 1)
        self.params['simSignals']['zodiscale'] = self.checkParamVal(self.params['simSignals']['zodiscale'], 'zodi', 0, 10000, 1)
        self.params['simSignals']['scatteredscale'] = self.checkParamVal(self.params['simSignals']['scatteredscale'], 'scatteredLight', 0, 10000, 1)

        # make sure the requested output format is an allowed value
        if self.params['Output']['format'] not in allowedOutputFormats:
            print("WARNING: unsupported output format {} requested. Possible options are {}.".format(self.params['Output']['format'], allowedOutputFormats))
            sys.exit()

        # Entries for creating the grims input image
        if not isinstance(self.params['Output']['grism_source_image'], bool):
            if self.params['Output']['grism_source_image'].lower() == 'none':
                self.params['Output']['grism_source_image'] = False
            else:
                print("WARNING: grism_source_image needs to be True or False")
                sys.exit()

        # Location of extended image on output array, pixel x, y values.
        try:
            self.params['simSignals']['extendedCenter'] = np.fromstring(self.params['simSignals']['extendedCenter'], dtype=int, sep=", ")
        except:
            print("WARNING: not able to parse the extendedCenter list {}. It should be a comma-separated list of x and y pixel positions.".format(self.params['simSignals']['extendedCenter']))
            sys.exit()

        # Time series settings
        # if self.params['Inst']['mode'] == 'tso':
        #
        #    # make sure slew rate and angle are floats
        #    try:
        #        self.params['Telescope']['slewRate'] = np.float(self.params['Telescope']['slewRate'])
        #    except:
        #        print("WARNING: input slew rate {} is not an integer or float.".format(self.params['Telescope']['slewRate']))
        #        sys.exit()
        #
        #    try:
        #        self.params['Telescope']['slewAngle'] = np.float(self.params['Telescope']['slewAngle'])
        #    except:
        #        print("WARNING: input slew angle {} is not an integer or float.".format(self.params['Telescope']['slewAngle']))
        #        sys.exit()


        # check the output metadata, including visit and observation numbers, obs_id, etc
        #
        # kwchecks = ['program_number', 'visit_number', 'visit_group',
        #            'sequence_id', 'activity_id', 'exposure_number', 'observation_number', 'obs_id', 'visit_id']
        # for quality in kwchecks:
        #    try:
        #        self.params['Output'][quality] = str(self.params['Output'][quality])
        #    except:
        #        print("WARNING: unable to convert {} to string. This is required.".format(self.params['Output'][quality]))
        #        sys.exit()

    def checkRunStep(self, filename):
        # check to see if a filename exists in the parameter file.
        if ((len(filename) == 0) or (filename.lower() == 'none')):
            return False
        else:
            return True

    def read_pattern_check(self):
        # Check the readout pattern that's entered and set nframe and nskip
        # accordingly
        self.params['Readout']['readpatt'] = self.params['Readout']['readpatt'].upper()

        # Read in readout pattern definition file
        # and make sure the possible readout patterns are in upper case
        self.readpatterns = ascii.read(self.params['Reffiles']['readpattdefs'])
        self.readpatterns['name'] = [s.upper() for s in self.readpatterns['name']]

        # If the requested readout pattern is in the table of options,
        # then adopt the appropriate nframe and nskip
        if self.params['Readout']['readpatt'] in self.readpatterns['name']:
            mtch = self.params['Readout']['readpatt'] == self.readpatterns['name']
            self.params['Readout']['nframe'] = self.readpatterns['nframe'][mtch].data[0]
            self.params['Readout']['nskip'] = self.readpatterns['nskip'][mtch].data[0]
            print(('Requested readout pattern {} is valid. '
                  'Using the nframe = {} and nskip = {}'
                   .format(self.params['Readout']['readpatt'],
                           self.params['Readout']['nframe'],
                           self.params['Readout']['nskip'])))
        else:
            # If the read pattern is not present in the definition file
            # then quit.
            print(("WARNING: the {} readout pattern is not defined in {}."
                   .format(self.params['Readout']['readpatt'],
                           self.params['Reffiles']['readpattdefs'])))
            print("Quitting.")
            sys.exit()

    def filecheck(self):
        # Make sure the requested input files exist
        # For reference files, assume first that they are located in
        # the directory tree under the datadir (from the NIRCAM_SIM_DATA
        # environment variable). If not, assume the input is a full path
        # and check there.
        rlist = [['Reffiles', 'astrometric'],
                 ['Reffiles', 'distortion_coeffs']]
        plist = [['simSignals', 'psfpath']]
        ilist = [['simSignals', 'pointsource'],
                 ['simSignals', 'galaxyListFile'],
                 ['simSignals', 'extended'],
                 ['simSignals', 'movingTargetList'],
                 ['simSignals', 'movingTargetSersic'],
                 ['simSignals', 'movingTargetExtended'],
                 ['simSignals', 'movingTargetToTrack']]
        for ref in rlist:
            self.ref_check(ref)
        for path in plist:
            self.path_check(path)
        for inp in ilist:
            self.input_check(inp)

    def ref_check(self, rele):
        # Check for the existence of the input reference file
        # Assume first that the file is in the directory tree
        # specified by the NIRCAM_SIM_DATA environment variable.
        rfile = self.params[rele[0]][rele[1]]
        if rfile.lower() != 'none':
            rfile = os.path.abspath(rfile)
            c1 = os.path.isfile(rfile)
            if c1:
                self.params[rele[0]][rele[1]] = rfile
            else:
                print(("WARNING: Unable to locate the {}, {}".format(rele[0], rele[1])))
                print(("input file! Not present in {}".format(rfile)))
                sys.exit()

    def path_check(self, p):
        # Check for the existence of the input path.
        # Assume first that the path is in relation to
        # the directory tree specified by the NIRCAM_DATA_SIM
        # environment variable
        pth = self.params[p[0]][p[1]]
        pth = os.path.abspath(pth)
        c1 = os.path.exists(pth)
        if c1:
            self.params[p[0]][p[1]] = pth
        else:
            print("WARNING: Unable to find the requested path")
            print("{}. Not present in directory tree".format(self.pdir))
            print("specified by the {} environment variable.".format(self.env_var))
            sys.exit()

    def input_check(self, inparam):
        # Check for the existence of the input file. In
        # this case we do not check the directory tree
        # specified by the NIRCAM_SIM_DATA environment variable.
        # This is intended primarily for user-generated inputs like
        # source catalogs
        ifile = self.params[inparam[0]][inparam[1]]
        if ifile.lower() != 'none':
            ifile = os.path.abspath(ifile)
            c = os.path.isfile(ifile)
            if c:
                self.params[inparam[0]][inparam[1]] = ifile
            else:
                print("WARNING: Unable to locate {}".format(ifile))
                print("Specified by the {}:{} field in".format(inparam[0], inparam[1]))
                print("the input yaml file.")
                sys.exit()

    def checkParamVal(self, value, typ, vmin, vmax, default):
        # make sure the input value is a float and between min and max
        try:
            value = float(value)
        except:
            print("WARNING: {} for {} is not a float.".format(value, typ))
            sys.exit()

        if ((value >= vmin) & (value <= vmax)):
            return value
        else:
            print("ERROR: {} for {} is not within reasonable bounds. Setting to {}".format(value, typ, default))
            return default

    def readSubarrayDefinitionFile(self):
        # read in the file that contains a list of subarray names and positions on the detector

        try:
            self.subdict = ascii.read(self.params['Reffiles']['subarray_defs'], data_start=1, header_start=0)
        except:
            print("Error: could not read in subarray definitions file.")
            sys.exit()

    def getSubarrayBounds(self):
        # find the bounds of the requested subarray
        if self.params['Readout']['array_name'] in self.subdict['AperName']:
            mtch = self.params['Readout']['array_name'] == self.subdict['AperName']
            self.subarray_bounds = [self.subdict['xstart'].data[mtch][0], self.subdict['ystart'].data[mtch][0], self.subdict['xend'].data[mtch][0], self.subdict['yend'].data[mtch][0]]
            self.refpix_pos = {'x':self.subdict['refpix_x'].data[mtch][0], 'y':self.subdict['refpix_y'][mtch][0], 'v2':self.subdict['refpix_v2'].data[mtch][0], 'v3':self.subdict['refpix_v3'].data[mtch][0]}

            namps = self.subdict['num_amps'].data[mtch][0]
            if namps != 0:
                self.params['Readout']['namp'] = namps
            else:
                if ((self.params['Readout']['namp'] == 1) or
                    (self.params['Readout']['namp'] == 4)):
                    print(("CAUTION: Aperture {} can be used with either "
                           "a 1-amp".format(self.subdict['AperName'].data[mtch][0])))
                    print("or a 4-amp readout. The difference is a factor of 4 in")
                    print(("readout time. You have requested {} amps."
                           .format(self.params['Readout']['namp'])))
                else:
                    print(("WARNING: {} requires the number of amps "
                           "to be 1 or 4. You have requested {}."
                           .format(self.params['Readout']['array_name'],
                                   self.params['Readout']['namp'])))
                    sys.exit()
        else:
            print(("WARNING: subarray name {} not found in the "
                   "subarray dictionary {}."
                   .format(self.params['Readout']['array_name'],
                           self.params['Reffiles']['subarray_defs'])))
            sys.exit()

    def instrument_specific_dicts(self, instrument):
        # get instrument-specific values for things that
        # don't need to be in the parameter file

        # array size of a full frame image
        self.ffsize = full_array_size[instrument]

        # pixel scale - return as a 2-element list, with pixscale for x and y.
        if instrument.lower() == 'nircam':
            filt = self.params['Readout']['filter']
            fnum = int(filt[1:4])
            if fnum < 230:
                channel = 'sw'
            else:
                channel = 'lw'
            self.pixscale = [pixelScale[instrument][channel], pixelScale[instrument][channel]]
        else:
            self.pixscale = [pixelScale[instrument], pixelScale[instrument]]

    def read_filter_throughput(self, file):
        '''Read in the ascii file containing the filter
        throughput curve'''
        tab = ascii.read(file)
        return tab['Wavelength_microns'].data, tab['Throughput'].data

    def calculate_background(self, ra, dec, ffile, level='medium'):
        '''Use the JWST background calculator to come up with
        an appropriate background level for the observation.
        Options for level include low, medium, high'''
        from jwst_backgrounds import jbt
        from astropy import units as u
        from astropy.units.equivalencies import si, cgs

        # Read in filter throughput file
        filt_wav, filt_thru = self.read_filter_throughput(ffile)

        # Get background information
        # Any wavelength will return the 2D array that includes
        # all wavelengths, so just use a dummy value of 2.5 microns
        bg = jbt.background(ra, dec, 2.5)

        # Now we need to loop over each day (in the background)
        # info, convolve the background curve with the filter
        # throughput curve, and then integrate. THEN, we can
        # calculate the low/medium/high values.
        bsigs = np.zeros(len(bg.bkg_data['total_bg'][:, 0]))
        for i in range(len(bg.bkg_data['total_bg'][:, 0])):
            back_wave = bg.bkg_data['wave_array']
            back_sig = bg.bkg_data['total_bg'][i, :]

            # Interpolate background to match filter wavelength grid
            bkgd_interp = np.interp(filt_wav, back_wave, back_sig)

            # Combine
            filt_bkgd = bkgd_interp * filt_thru

            # Integrate
            bsigs[i] = np.trapz(filt_bkgd, x=filt_wav)

        # Now sort and determine the low/medium/high levels
        x = np.sort(bsigs)
        y = np.arange(1, len(x) + 1) / len(x)

        if level.lower() == 'low':
            perc = 0.1
        elif level.lower() == 'medium':
            perc = 0.5
        elif level.lower() == 'high':
            perc = 0.9
        else:
            print("Unrecognized background level string")
            sys.exit()

        # Interpolate to the requested level
        bval = np.interp(perc, y, x) * u.MJy / u.steradian

        # Convert from MJy/str to ADU/sec
        # then divide by area of pixel
        flambda = cgs.erg / si.angstrom / si.cm ** 2 / si.s
        #fnu = cgs.erg / si.Hz / si.cm ** 2 / si.s
        photflam = self.photflam * flambda
        #photnu = self.photfnu * fnu
        pivot = self.pivot * u.micron
        mjy = photflam.to(u.MJy, u.spectral_density(pivot))

        # Divide by pixel area in steradians to get
        # MJy/str per ADU/s
        pixel_area = self.xsciscale * u.arcsec * self.ysciscale * u.arcsec
        mjy_str = mjy / pixel_area.to(u.steradian)

        # Convert the background signal from MJy/str
        # to ADU/sec
        bval /= mjy_str
        return bval.value

    def saveSingleFits(self, image, name, key_dict=None, image2=None, image2type=None):
        #save an array into the first extension of a fits file
        h0 = fits.PrimaryHDU()
        h1 = fits.ImageHDU(image, name='DATA')
        if image2 is not None:
            h2 = fits.ImageHDU(image2)
            if image2type is not None:
                h2.header['EXTNAME'] = image2type

        # if a keyword dictionary is provided, put the
        # keywords into the 0th and 1st extension headers
        if key_dict is not None:
            for key in key_dict:
                h0.header[key] = key_dict[key]
                h1.header[key] = key_dict[key]

        if image2 is None:
            hdulist = fits.HDUList([h0, h1])
        else:
            hdulist = fits.HDUList([h0, h1, h2])
        hdulist.writeto(name, overwrite=True)

    def add_options(self, parser=None, usage=None):
        if parser is None:
            parser = argparse.ArgumentParser(usage=usage, description='Create seed image via catalogs')
        parser.add_argument("paramfile", help='File describing the input parameters and instrument settings to use. (YAML format).')
        parser.add_argument("--param_example", help='If used, an example parameter file is output.')
        return parser


if __name__ == '__main__':

    usagestring = 'USAGE: catalog_seed_image.py inputs.yaml'

    seed = Catalog_seed()
    parser = seed.add_options(usage=usagestring)
    args = parser.parse_args(namespace=seed)
    seed.make_seed()<|MERGE_RESOLUTION|>--- conflicted
+++ resolved
@@ -115,17 +115,11 @@
         if self.params['Output']['grism_source_image']:
             self.calcCoordAdjust()
 
-<<<<<<< HEAD
-        # image dimensions
-        self.nominal_dims = np.array([self.subarray_bounds[3]-self.subarray_bounds[1] + 1, self.subarray_bounds[2]-self.subarray_bounds[0] + 1])
-        self.output_dims = (self.nominal_dims * np.array([self.coord_adjust['y'], self.coord_adjust['x']])).astype(np.int)
-=======
         #image dimensions
-        self.nominal_dims = np.array([self.subarray_bounds[3]-self.subarray_bounds[1]+1,
-                                      self.subarray_bounds[2]-self.subarray_bounds[0]+1])
+        self.nominal_dims = np.array([self.subarray_bounds[3] - self.subarray_bounds[1] + 1,
+                                      self.subarray_bounds[2] - self.subarray_bounds[0] + 1])
         self.output_dims = (self.nominal_dims * np.array([self.coord_adjust['y'],
                                                           self.coord_adjust['x']])).astype(np.int)
->>>>>>> 8ece5047
 
         # calculate the exposure time of a single frame, based on the size of the subarray
         self.calcFrameTime()
@@ -144,21 +138,12 @@
             print(("need to adjust moving target work for multiple "
                    "integrations! everything above has been modified"))
             self.seedimage, self.seed_segmap = self.non_sidereal_seed()
-<<<<<<< HEAD
 
             outapp = '_nonsidereal_target'
 
-        # if moving targets are requested (KBOs, asteroids, etc, NOT moving_target mode
-        # where the telescope slews), then create a RAPID integration which
-        # includes those targets
-
-=======
-            outapp = '_nonsidereal_target'            
-            
         # If moving targets are requested (KBOs, asteroids, etc,
         # NOT moving_target mode where the telescope slews), then
         # create a RAPID integration which includes those targets
->>>>>>> 8ece5047
         mov_targs_ramps = []
         if (self.runStep['movingTargets'] | self.runStep['movingTargetsSersic']
             | self.runStep['movingTargetsExtended']):
@@ -209,17 +194,13 @@
             units = 'e-'
             g, yd, xd = arrayshape
             tgroup = self.frametime * (self.params['Readout']['nframe'] + self.params['Readout']['nskip'])
-<<<<<<< HEAD
-
-=======
             print('Seed image is 3D.')
         elif len(arrayshape) == 4:
             units = 'e-'
             integ, g, yd, xd = arrayshape
             tgroup = self.frametime * (self.params['Readout']['nframe'] + self.params['Readout']['nskip'])
             print('Seed image is 4D.')
-            
->>>>>>> 8ece5047
+
         self.seed_file = os.path.join(self.basename + '_' + self.params['Readout']['filter'] + '_seed_image.fits')
         xcent_fov = xd / 2
         ycent_fov = yd / 2
@@ -297,35 +278,9 @@
                 print("ST mag to countrate conversion failed.")
                 print("magnitude = {}, photflam = {}".format(mag, photflam))
                 sys.exit()
-<<<<<<< HEAD
 
     def combineSimulatedDataSources(self, inputtype, input1, mov_tar_ramp):
-        # inputtype can be 'countrate' in which case input needs to be made
-        # into a ramp before combining with mov_tar_ramp, or 'ramp' in which
-        # case you can combine directly. Use 'ramp' with
-        # moving_target MODE data, and 'countrate' with imaging MODE data
-
-        # Combine the countrate image with the moving target ramp.
-
-        if inputtype == 'countrate':
-            # First change the countrate image into a ramp
-            yd, xd = input1.shape
-            num_frames = self.params['Readout']['ngroup'] * (self.params['Readout']['nframe'] + self.params['Readout']['nskip'])
-            print("Countrate image of synthetic signals being converted to RAPID integration with {} frames.".format(num_frames))
-            input1_ramp = np.zeros((num_frames, yd, xd))
-            for i in range(num_frames):
-                input1_ramp[i, :, :] = input1 * self.frametime * (i + 1)
-
-        else:
-            # if input1 is a ramp rather than a countrate image
-            input1_ramp = input1
-
-        # combine the input1 ramp and the moving target ramp, which are
-=======
-                
-        
-    def combineSimulatedDataSources(self, inputtype, input1, mov_tar_ramp):
-        """Combine the exposure containing the trailed sources with the 
+        """Combine the exposure containing the trailed sources with the
         countrate image containing the static sources
         inputtype can be 'countrate' in which case input needs to be made
         into a ramp before combining with mov_tar_ramp, or 'ramp' in which
@@ -336,23 +291,22 @@
             # First change the countrate image into a ramp
             yd, xd = input1.shape
             numints = self.params['Readout']['nint']
-            num_frames = self.params['Readout']['ngroup'] *\
-            (self.params['Readout']['nframe'] + self.params['Readout']['nskip'])
-            print(("Countrate image of synthetic signals being converted to "
-                   "RAPID integration with {} frames.".format(num_frames)))
+            num_frames = self.params['Readout']['ngroup'] * \
+                         (self.params['Readout']['nframe'] + self.params['Readout']['nskip'])
+            print("Countrate image of synthetic signals being converted to "
+                  "RAPID integration with {} frames.".format(num_frames))
             input1_ramp = np.zeros((numints, num_frames, yd, xd))
             for i in range(num_frames):
-                input1_ramp[0,i,:,:] = input1 * self.frametime * (i+1)
+                input1_ramp[0, i, :, :] = input1 * self.frametime * (i + 1)
             if numints > 1:
-                for integ in range(1,numints):
+                for integ in range(1, numints):
                     input1_ramp[integ, :, :, :] = input1_ramp[0, :, :, :]
-                
+
         else:
             # If input1 is a ramp rather than a countrate image
             input1_ramp = input1
 
         # Combine the input1 ramp and the moving target ramp, which are
->>>>>>> 8ece5047
         # now both RAPID mode
         totalinput = input1_ramp + mov_tar_ramp
         return totalinput
@@ -402,15 +356,11 @@
         # moving target using an extended object
         if self.runStep['movingTargetsExtended']:
             #print("Extended moving targets!!!")
-<<<<<<< HEAD
             mov_targs_ext, mt_ext_segmap = self.movingTargetInputs(self.params['simSignals']['movingTargetExtended'],
                                                                    'extended',
                                                                    MT_tracking=tracking,
-                                                                   ra_vel=ra_vel,
-                                                                   dec_vel=dec_vel)
-=======
-            mov_targs_ext, mt_ext_segmap = self.movingTargetInputs(self.params['simSignals']['movingTargetExtended'],'extended',MT_tracking=tracking,tracking_ra_vel=ra_vel,tracking_dec_vel=dec_val)
->>>>>>> 8ece5047
+                                                                   tracking_ra_vel=ra_vel,
+                                                                   tracking_dec_vel=dec_val)
             mov_targs_ramps.append(mov_targs_ext)
             if mov_targs_segmap is None:
                 mov_targs_segmap = np.copy(mt_ext_segmap)
@@ -454,42 +404,18 @@
             self.coord_adjust['yoffset'] = np.int((self.grism_direct_factor - 1.) * (self.subarray_bounds[3] - self.subarray_bounds[1] + 1) / 2.)
 
     def non_sidereal_seed(self):
-<<<<<<< HEAD
-        # Create a seed RAMP in the case where NIRCam is tracking
-        # a non-sidereal target
-
-        # Create a count rate image containing only the non-sidereal target(s)
-        # These will be stationary in the fov
-        nonsidereal_countrate, nonsidereal_segmap, self.ra_vel, self.dec_vel, vel_flag = self.nonsidereal_CRImage(self.params['simSignals']['movingTargetToTrack'])
-
-        print('nonsidereal_crimage segmap max and min:', np.max(nonsidereal_segmap), np.min(nonsidereal_segmap))
-
-
-        # Expand into a RAPID ramp and convert from signal rate to signals
-        ns_yd, ns_xd = nonsidereal_countrate.shape
-        totframes = self.params['Readout']['ngroup'] * (self.params['Readout']['nframe'] + self.params['Readout']['nskip'])
-        tmptimes = self.frametime * np.arange(1, totframes + 1)
-        non_sidereal_ramp = np.zeros((totframes, ns_yd, ns_xd))
-        for i in range(totframes):
-            non_sidereal_ramp[i, :, :] = nonsidereal_countrate * tmptimes[i]
-        # non_sidereal_zero = non_sidereal_ramp[0, :, :]
-
-        # Now we need to collect all the other sources (point sources, galaxies, extended)
-        # in the other input files, and treat them as targets which will move across
-        # the field of view during the exposure.
-=======
         """Create a seed EXPOSURE in the case where NIRCam is tracking
         a non-sidereal target
         """
-        
+
         # Create a count rate image containing only the non-sidereal target(s)
-        # These will be stationary in the fov 
+        # These will be stationary in the fov
         nonsidereal_countrate, nonsidereal_segmap, self.ra_vel, self.dec_vel, vel_flag \
             = self.nonsidereal_CRImage(self.params['simSignals']['movingTargetToTrack'])
 
         #print('nonsidereal_crimage segmap max and min:',np.max(nonsidereal_segmap),
         #      np.min(nonsidereal_segmap))
-        
+
         # Expand into a RAPID exposure and convert from signal rate to signals
         ns_yd, ns_xd = nonsidereal_countrate.shape
         ns_int = self.params['Readout']['nint']
@@ -497,7 +423,7 @@
         ns_nframe = self.params['Readout']['nframe']
         ns_nskip = self.params['Readout']['nskip']
         totframes = ns_group * (ns_nframe + ns_nskip)
-        tmptimes = self.frametime * np.arange(1,totframes+1)
+        tmptimes = self.frametime * np.arange(1, totframes + 1)
 
         #non_sidereal_ramp = np.zeros((totframes, ns_yd, ns_xd))
         non_sidereal_ramp = np.zeros((ns_int, ns_group, ns_yd, ns_xd))
@@ -509,64 +435,60 @@
         # galaxies, extended) in the other input files, and treat them
         # as targets which will move across the field of view during
         # the exposure.
->>>>>>> 8ece5047
         mtt_data_list = []
         mtt_data_segmap = None
         #mtt_zero_list = []
 
         if self.runStep['pointsource']:
-<<<<<<< HEAD
-            # Now ptsrc is a list, which we need to get into movingTargetInputs...
-=======
             # Now ptsrc is a list, which we need to provide to
             # movingTargetInputs
->>>>>>> 8ece5047
-            mtt_ptsrc, mtt_ptsrc_segmap = self.movingTargetInputs(self.params['simSignals']['pointsource'], 'pointSource', MT_tracking=True, tracking_ra_vel=self.ra_vel, tracking_dec_vel=self.dec_vel, trackingPixVelFlag=vel_flag)
+            mtt_ptsrc, mtt_ptsrc_segmap = self.movingTargetInputs(self.params['simSignals']['pointsource'],
+                                                                  'pointSource',
+                                                                  MT_tracking=True,
+                                                                  tracking_ra_vel=self.ra_vel,
+                                                                  tracking_dec_vel=self.dec_vel,
+                                                                  trackingPixVelFlag=vel_flag)
             mtt_data_list.append(mtt_ptsrc)
             if mtt_data_segmap is None:
                 mtt_data_segmap = np.copy(mtt_ptsrc_segmap)
             else:
                 mtt_data_segmap += mtt_ptsrc_segmap
-<<<<<<< HEAD
-            print("Done with creating moving targets from {}".format(self.params['simSignals']['pointsource']))
-            print("Min and max values of ptsrc segmap: {}, {}".format(np.min(mtt_ptsrc_segmap), np.max(mtt_ptsrc_segmap)))
-=======
             print(("Done with creating moving targets from {}"
                    .format(self.params['simSignals']['pointsource'])))
->>>>>>> 8ece5047
 
         if self.runStep['galaxies']:
-            mtt_galaxies, mtt_galaxies_segmap = self.movingTargetInputs(self.params['simSignals']['galaxyListFile'], 'galaxies', MT_tracking=True, tracking_ra_vel=self.ra_vel, tracking_dec_vel=self.dec_vel, trackingPixVelFlag=vel_flag)
+            mtt_galaxies, mtt_galaxies_segmap = self.movingTargetInputs(self.params['simSignals']['galaxyListFile'],
+                                                                        'galaxies',
+                                                                        MT_tracking=True,
+                                                                        tracking_ra_vel=self.ra_vel,
+                                                                        tracking_dec_vel=self.dec_vel,
+                                                                        trackingPixVelFlag=vel_flag)
             mtt_data_list.append(mtt_galaxies)
             if mtt_data_segmap is None:
                 mtt_data_segmap = np.copy(mtt_galaxies_segmap)
             else:
                 mtt_data_segmap += mtt_galaxies_segmap
-<<<<<<< HEAD
-            print("Done with creating moving targets from {}".format(self.params['simSignals']['galaxyListFile']))
-            print("Min and max values of galaxy segmap: {}, {}".format(np.min(mtt_galaxies_segmap), np.max(mtt_galaxies_segmap)))
-=======
+
             print(("Done with creating moving targets from {}".
                    format(self.params['simSignals']['galaxyListFile'])))
->>>>>>> 8ece5047
 
         if self.runStep['extendedsource']:
-            mtt_ext, mtt_ext_segmap = self.movingTargetInputs(self.params['simSignals']['extended'], 'extended', MT_tracking=True, tracking_ra_vel=self.ra_vel, tracking_dec_vel=self.dec_vel, trackingPixVelFlag=vel_flag)
+            mtt_ext, mtt_ext_segmap = self.movingTargetInputs(self.params['simSignals']['extended'],
+                                                              'extended',
+                                                              MT_tracking=True,
+                                                              tracking_ra_vel=self.ra_vel,
+                                                              tracking_dec_vel=self.dec_vel,
+                                                              trackingPixVelFlag=vel_flag)
             mtt_data_list.append(mtt_ext)
             if mtt_data_segmap is None:
                 mtt_data_segmap = np.copy(mtt_ext_segmap)
             else:
                 mtt_data_segmap += mtt_ext_segmap
-<<<<<<< HEAD
-            print("Min and max values of extended segmap: {}, {}".format(np.min(mtt_ext_segmap), np.max(mtt_ext_segmap)))
-
-        # Add in the other objects which are not being tracked on
-=======
+
             print(("Done with creating moving targets from {}".
                    format(self.params['simSignals']['extended'])))
 
-        # Add in the other objects which are not being tracked on 
->>>>>>> 8ece5047
+        # Add in the other objects which are not being tracked on
         # (i.e. the sidereal targets)
         if len(mtt_data_list) > 0:
             for i in range(len(mtt_data_list)):
@@ -576,21 +498,14 @@
             nonsidereal_segmap += mtt_data_segmap
         return non_sidereal_ramp, nonsidereal_segmap
 
-<<<<<<< HEAD
-    def readMTFile(self, file):
-        # read in moving target list file
-        mtlist = ascii.read(file)
-
-        # convert all columns to floats
-=======
-    
+
     def readMTFile(self, file):
         """
         Read in moving target list file
 
         Arguments:
         ----------
-        file -- name of moving target catalog file 
+        file -- name of moving target catalog file
 
         Returns:
         --------
@@ -601,19 +516,14 @@
              are in units of pixels/hour. If false, arcsec/hour
         magsys -- magnitude system of the moving target magnitudes
         """
-        mtlist = ascii.read(file,comment='#')
+        mtlist = ascii.read(file, comment='#')
 
         # Convert all relevant columns to floats
->>>>>>> 8ece5047
         for col in mtlist.colnames:
             if mtlist[col].dtype in ['int64', 'int']:
                 mtlist[col] = mtlist[col].data * 1.
 
-<<<<<<< HEAD
-        # check to see whether the position is in x, y or ra, dec
-=======
         # Check to see whether the position is in x,y or ra,dec
->>>>>>> 8ece5047
         pixelflag = False
         try:
             if 'position_pixels' in mtlist.meta['comments'][0:4]:
@@ -621,11 +531,7 @@
         except:
             pass
 
-<<<<<<< HEAD
-        # if present, check whether the velocity entries are pix/sec
-=======
         # If present, check whether the velocity entries are pix/sec
->>>>>>> 8ece5047
         # or arcsec/sec.
         pixelvelflag = False
         try:
@@ -644,7 +550,7 @@
         # to radians
         if 'pos_angle' in mtlist.colnames:
             mtlist['pos_angle'] = mtlist['pos_angle'] * np.pi / 180.
-                
+
         # Check to see if magnitude system is specified in comments
         # If not, assume AB mags
         msys = 'abmag'
@@ -653,26 +559,15 @@
             msys = [l for l in mtlist.meta['comments'][0:4] if 'mag' in l][0]
 
         return mtlist, pixelflag, pixelvelflag, msys.lower()
-<<<<<<< HEAD
-
-
-    def movingTargetInputs(self, file, input_type, MT_tracking=False, tracking_ra_vel=None, tracking_dec_vel=None, trackingPixVelFlag=False):
-        # Read in listfile of moving targets and perform needed calculations to get inputs
-        # for moving_targets.py
-
-        # Input_type can be 'pointSource', 'galaxies', or 'extended'
-
-=======
-        
+
     def movingTargetInputs(self, file, input_type, MT_tracking=False,
                            tracking_ra_vel=None, tracking_dec_vel=None,
                            trackingPixVelFlag=False):
-        """Read in listfile of moving targets and perform needed 
+        """Read in listfile of moving targets and perform needed
         calculations to get inputs for moving_targets.py
 
         input_type can be 'pointSource','galaxies', or 'extended'
         """
->>>>>>> 8ece5047
         # Read input file - should be able to use for all modes
         mtlist, pixelFlag, pixvelflag, magsys = self.readMTFile(file)
 
@@ -713,41 +608,20 @@
                 mtlist['y_or_Dec_velocity'] = 0. - tracking_dec_vel #* (1./365.25/24.)
                 pixvelflag = trackingPixVelFlag
 
-<<<<<<< HEAD
-        # get necessary information for coordinate transformations
-        coord_transform = None
-        if self.runStep['astrometric']:
-
-=======
         # Get necessary information for coordinate transformations
         coord_transform = None
         if self.runStep['astrometric']:
->>>>>>> 8ece5047
             # Read in the CRDS-format distortion reference file
             with AsdfFile.open(self.params['Reffiles']['astrometric']) as dist_file:
                 coord_transform = dist_file.tree['model']
 
-<<<<<<< HEAD
-        #Using the requested RA, Dec of the reference pixel, along with the
-        #V2, V3 of the reference pixel, and the requested roll angle of the telescope
-        #create a matrix that can be used to translate between V2, V3 and RA, Dec
-        #for any pixel.
-        #v2, v3 need to be in arcsec, and RA, Dec, and roll all need to be in degrees
-        attitude_matrix = self.getAttitudeMatrix()
-
-        # exposure times for all frames
-        frameexptimes = self.frametime * np.arange(-1, self.params['Readout']['ngroup'] * (self.params['Readout']['nframe'] + self.params['Readout']['nskip']))
-
-        # output image dimensions
-        # dims = np.array(self.dark.data[0, 0, :, :].shape)
-=======
-        # Using the requested RA,Dec of the reference pixel, along with the 
+        # Using the requested RA,Dec of the reference pixel, along with the
         # V2,V3 of the reference pixel, and the requested roll angle of the telescope,
         # create a matrix that can be used to translate between V2,V3 and RA,Dec
         # for any pixel.
         # v2,v3 need to be in arcsec, and RA, Dec, and roll all need to be in degrees
         attitude_matrix = self.getAttitudeMatrix()
-        
+
         # Exposure times for all frames
         numints = self.params['Readout']['nint']
         numgroups = self.params['Readout']['ngroup']
@@ -761,7 +635,7 @@
         # above is correct. For >1 integration, we need to add the reset
         # frame to each integration (except the first), and sum the number of
         # frames for all integrations
-        
+
         if numints > 1:
             # Frames for all integrations
             total_frames *= numints
@@ -772,44 +646,23 @@
         #frameexptimes = self.frametime * np.arange(-1,self.params['Readout']['ngroup']
         #                                           * (self.params['Readout']['nframe']
         #                                              + self.params['Readout']['nskip']))
-            
+
         #output image dimensions
         #dims = np.array(self.dark.data[0,0,:,:].shape)
->>>>>>> 8ece5047
         dims = self.nominal_dims
         newdimsx = np.int(dims[1] * self.coord_adjust['x'])
         newdimsy = np.int(dims[0] * self.coord_adjust['y'])
 
         # Set up seed integration
-<<<<<<< HEAD
-        mt_integration = np.zeros((len(frameexptimes) - 1, newdimsy, newdimsx))
-
-=======
         #mt_integration = np.zeros((len(frameexptimes)-1, newdimsy, newdimsx))
-        mt_integration = np.zeros((numints, numgroups*frames_per_group, newdimsy, newdimsx))
-        
->>>>>>> 8ece5047
+        mt_integration = np.zeros((numints, numgroups * frames_per_group, newdimsy, newdimsx))
+
         # Corresponding (2D) segmentation map
         moving_segmap = segmap.SegMap()
         moving_segmap.xdim = newdimsx
         moving_segmap.ydim = newdimsy
         moving_segmap.initialize_map()
-<<<<<<< HEAD
-
-        for index, entry in zip(indexes, mtlist):
-
-            # for each object, calculate x, y or ra, dec of initial position
-            pixelx, pixely, ra, dec, ra_str, dec_str = self.getPositions(entry['x_or_RA'], entry['y_or_Dec'], attitude_matrix, coord_transform, pixelFlag)
-
-            # now generate a list of x, y position in each frame
-            if pixvelflag == False:
-                # calculate the RA, Dec in each frame
-                # input velocities are arcsec/hour. ra/dec are in units of degrees,
-                # so divide velocities by 3600^2.
-                ra_frames = ra + (entry['x_or_RA_velocity']/3600./3600.) * frameexptimes
-                dec_frames = dec + (entry['y_or_Dec_velocity']/3600./3600.) * frameexptimes
-=======
-        
+
         for index, entry in zip(indexes, mtlist):
             # For each object, calculate x,y or RA,Dec of initial position
             pixelx, pixely, ra, dec, ra_str, dec_str = self.getPositions(
@@ -823,39 +676,19 @@
                 # so divide velocities by 3600^2.
                 ra_frames = ra + (entry['x_or_RA_velocity'] / 3600. / 3600.) * frameexptimes
                 dec_frames = dec + (entry['y_or_Dec_velocity'] / 3600. / 3600.) * frameexptimes
->>>>>>> 8ece5047
 
                 x_frames = []
                 y_frames = []
                 for in_ra, in_dec in zip(ra_frames, dec_frames):
-<<<<<<< HEAD
-                    # calculate the x, y position at each frame
-                    px, py, pra, pdec, pra_str, pdec_str = self.getPositions(in_ra, in_dec, attitude_matrix, coord_transform, False)
-=======
                     # Calculate the x,y position at each frame
                     px, py, pra, pdec, pra_str, pdec_str = self.getPositions(
                         in_ra, in_dec, attitude_matrix, coord_transform, False)
->>>>>>> 8ece5047
                     x_frames.append(px)
                     y_frames.append(py)
                 x_frames = np.array(x_frames)
                 y_frames = np.array(y_frames)
 
             else:
-<<<<<<< HEAD
-                # if input velocities are pixels/hour, then generate the list of
-                # x, y in each frame directly
-                x_frames = pixelx + (entry['x_or_RA_velocity']/3600.) * frameexptimes
-                y_frames = pixely + (entry['y_or_Dec_velocity']/3600.) * frameexptimes
-
-            # If the target never falls on the detector, then move on to the next target
-            xfdiffs = np.fabs(x_frames - (newdimsx/2))
-            yfdiffs = np.fabs(y_frames - (newdimsy/2))
-            if np.min(xfdiffs) > (newdimsx/2) or np.min(yfdiffs) > (newdimsy/2):
-                continue
-
-            # So now we have xinit, yinit, a list of x, y positions for
-=======
                 # If input velocities are pixels/hour, then generate the list of
                 # x,y in each frame directly
                 x_frames = pixelx + (entry['x_or_RA_velocity'] / 3600.) * frameexptimes
@@ -863,7 +696,7 @@
 
             #print('x_frames: {}'.format(x_frames))
             #print('y_frames: {}'.format(y_frames))
-                
+
             # If the target never falls on the detector,
             # then move on to the next target
             #xfdiffs = np.fabs(x_frames - (newdimsx/2))
@@ -882,9 +715,8 @@
                                           (newdimsx, newdimsy))
             if status == 'off':
                 continue
-            
+
             # So now we have xinit,yinit, a list of x,y positions for
->>>>>>> 8ece5047
             # each frame, and the frametime.
             # Subsample factor can be hardwired for now. outx and outy
             # are also known. So all we need is the stamp image, then
@@ -899,74 +731,20 @@
                 if entry['pos_angle'] != 0.:
                     stamp = self.basicRotateImage(stamp, entry['pos_angle'])
 
-<<<<<<< HEAD
-                # convolve with NIRCam PSF if requested
-=======
                 # Convolve with NIRCam PSF if requested
->>>>>>> 8ece5047
                 if self.params['simSignals']['PSFConvolveExtended']:
                     stamp = s1.fftconvolve(stamp, self.centerpsf, mode='same')
 
             elif input_type == 'galaxies':
-<<<<<<< HEAD
-                stamp = self.create_galaxy(entry['radius'], entry['ellipticity'], entry['sersic_index'], entry['pos_angle'], 1.) # entry['counts_per_frame_e'])
-                # convolve the galaxy with the NIRCam PSF
-                stamp = s1.fftconvolve(stamp, self.centerpsf, mode='same')
-
-            # normalize the PSF to a total signal of 1.0
-=======
-                stamp = self.create_galaxy(entry['radius'], entry['ellipticity'], entry['sersic_index'], entry['pos_angle'], 1.) 
+                stamp = self.create_galaxy(entry['radius'], entry['ellipticity'], entry['sersic_index'], entry['pos_angle'], 1.)
                 # Convolve the galaxy with the NIRCam PSF
                 stamp = s1.fftconvolve(stamp, self.centerpsf, mode='same')
 
             # Normalize the PSF to a total signal of 1.0
->>>>>>> 8ece5047
             totalsignal = np.sum(stamp)
             stamp /= totalsignal
 
             # Scale the stamp image to the requested magnitude
-<<<<<<< HEAD
-            # scale = 10.**(0.4*(15.0-entry['magnitude']))
-            # rate = scale * mag15rate
-            rate = self.mag_to_countrate(magsys, entry['magnitude'], photfnu=self.photfnu, photflam=self.photflam)
-            stamp *= rate
-
-            # each entry will have stamp image as array, ra_init, dec_init, ra_velocity, dec_velocity, frametime, numframes, subsample_factor, outputarrayxsize, outputarrayysize (maybe without the values that will be the same to each entry.
-
-            # entryList = (stamp, ra, dec, entry[3]/3600., entry[4]/3600., self.frametime, numframes, subsample_factor, outx, outy)
-            # entryList = (stamp, x_frames, y_frames, self.frametime, subsample_factor, outx, outy)
-            mt = moving_targets.MovingTarget()
-            mt.subsampx = 3
-            mt.subsampy = 3
-
-            mt_source = mt.create(stamp, x_frames, y_frames, self.frametime, newdimsx, newdimsy)
-            mt_integration += mt_source
-
-            noiseval = self.single_ron / 100. + self.params['simSignals']['bkgdrate']
-            if self.params['Inst']['mode'].lower() == 'wfss':
-                noiseval += self.grism_background
-
-            if input_type in ['pointSource', 'galaxies']:
-
-                #if input_type == 'galaxies':
-                #    print(mt_source.shape)
-                #    h0=fits.PrimaryHDU(mt_source)
-                #    hl = fits.HDUList([h0])
-                #    hl.writeto('test_galaxy.fits', overwrite=True)
-                #    stop
-                moving_segmap.add_object_noise(mt_source[-1, :, :], 0, 0, index, noiseval)
-            else:
-                indseg = self.seg_from_photutils(mt_source[-1, :, :], index, noiseval)
-                moving_segmap.segmap += indseg
-            print('movingTargetInputs, index {}, min, max segmap {}, {}'.format(index, np.min(moving_segmap.segmap), np.max(moving_segmap.segmap)))
-
-        return mt_integration, moving_segmap.segmap
-
-
-    def getPositions(self, inx, iny, matrix, transform, pixelflag):
-        # input a row containing x, y or ra, dec values, and figure out
-        # x, y, RA, Dec, and RA string and Dec string
-=======
             rate = self.mag_to_countrate(magsys, entry['magnitude'],
                                          photfnu=self.photfnu,
                                          photflam=self.photflam)
@@ -981,7 +759,7 @@
                                           (newdimsx, newdimsy))
             if status == 'off':
                 continue
-            
+
             # Each entry will have stamp image as array, ra_init, dec_init,
             # ra_velocity, dec_velocity, frametime, numframes, subsample_factor,
             # outputarrayxsize, outputarrayysize
@@ -1006,7 +784,7 @@
                 status = 'on'
                 status = self.on_detector(x_frames[framestart:frameend],
                                           y_frames[framestart:frameend],
-                                          stamp.shape,(newdimsx, newdimsy))
+                                          stamp.shape, (newdimsx, newdimsy))
                 if status == 'off':
                     continue
 
@@ -1020,20 +798,20 @@
                                       y_frames[framestart:frameend],
                                       self.frametime, newdimsx, newdimsy)
                 #mt_integration += mt_source
-                mt_integration[integ,:,:,:] += mt_source
-                
+                mt_integration[integ, :, :, :] += mt_source
+
                 noiseval = self.single_ron / 100. + self.params['simSignals']['bkgdrate']
-                if self.params['Inst']['mode'].lower() == 'wfss':
+                if self.params['Inst']['mode'].lower() == 'nircamwfss':
                     noiseval += self.grism_background
 
                 if input_type in ['pointSource', 'galaxies']:
-                    moving_segmap.add_object_noise(mt_source[-1,:,:], 0, 0, index, noiseval)
+                    moving_segmap.add_object_noise(mt_source[-1, :, :], 0, 0, index, noiseval)
                 else:
-                    indseg = self.seg_from_photutils(mt_source[-1,:,:], index, noiseval)
+                    indseg = self.seg_from_photutils(mt_source[-1, :, :], index, noiseval)
                     moving_segmap.segmap += indseg
         return mt_integration, moving_segmap.segmap
 
-    
+
     def on_detector(self,xloc, yloc, stampdim, finaldim):
         """Given a set of x, y locations, stamp image dimensions,
         and final image dimensions, determine whether the stamp
@@ -1068,8 +846,7 @@
 
     def getPositions(self,inx,iny,matrix,transform,pixelflag):
         #input a row containing x,y or ra,dec values, and figure out
-        #x,y, RA, Dec, and RA string and Dec string 
->>>>>>> 8ece5047
+        #x,y, RA, Dec, and RA string and Dec string
         try:
             entry0 = float(inx)
             entry1 = float(iny)
@@ -1106,12 +883,7 @@
             ra, dec, ra_str, dec_str = self.XYToRADec(pixelx, pixely, matrix, transform)
         return pixelx, pixely, ra, dec, ra_str, dec_str
 
-<<<<<<< HEAD
     def nonsidereal_CRImage(self, file):
-        # Create countrate image of non-sidereal sources
-        # that are being tracked.
-=======
-    def nonsidereal_CRImage(self,file):
         """
         Create countrate image of non-sidereal sources
         that are being tracked.
@@ -1124,19 +896,13 @@
         --------
         countrate image (2D) containing the tracked non-sidereal targets.
         """
->>>>>>> 8ece5047
         totalCRList = []
         totalSegList = []
 
         # Read in file containing targets
-<<<<<<< HEAD
-        targs, pixFlag, velFlag, magsys = self.readMTFile(self.params['simSignals']['movingTargetToTrack'])
-
-=======
         #targs,pixFlag,velFlag,magsys = self.readMTFile(self.params['simSignals']['movingTargetToTrack'])
         targs, pixFlag, velFlag, magsys = self.readMTFile(file)
-        
->>>>>>> 8ece5047
+
         # We need to keep track of the proper motion of the
         # target being tracked, because all other objects in
         # the field of view will be moving at the same rate
@@ -1846,7 +1612,7 @@
                 psfimage[j1:j2, i1:i2] = psfimage[j1:j2, i1:i2] + webbpsfimage[l1:l2, k1:k2] * counts
                 # Divide readnoise by 100 sec, which is a 10 group RAPID ramp?
                 noiseval = self.single_ron / 100. + self.params['simSignals']['bkgdrate']
-                if self.params['Inst']['mode'].lower() == 'wfss':
+                if self.params['Inst']['mode'].lower() == 'nircamwfss':
                     noiseval += self.grism_background
                 seg.add_object_noise(webbpsfimage[l1:l2, k1:k2] * counts, j1, i1, entry['index'], noiseval)
             except:
@@ -2278,21 +2044,16 @@
                 # add the good point source, including location and counts, to the pointSourceList
                 filteredList.add_row(entry)
 
-<<<<<<< HEAD
         # Write the results to a file
         self.n_galaxies = len(filteredList)
-        print("Number of galaxies found within the requested aperture: {}".format(self.n_galaxies))
+        print(("Number of galaxies found within the requested aperture: {}"
+               .format(self.n_galaxies)))
 
         if self.n_galaxies == 0:
             if self.n_pointsources == 0:
                 raise ValueError('No point sources or galaxies found in input catalog; empty seed image would be created.')
-        filteredList.meta['comments'] = ["Field center (degrees): %13.8f %14.8f y axis rotation angle (degrees): %f  image size: %4.4d %4.4d\n" % (self.ra, self.dec, self.params['Telescope']['rotation'], nx, ny)]
-=======
-        #Write the results to a file
-        print(("Number of galaxies found within the requested aperture: {}"
-               .format(len(filteredList))))
+
         filteredList.meta['comments'] = ["Field center (degrees): %13.8f %14.8f y axis rotation angle (degrees): %f  image size: %4.4d %4.4d\n" % (self.ra,self.dec,self.params['Telescope']['rotation'],nx,ny)]
->>>>>>> 8ece5047
         filteredOut = self.basename + '_galaxySources.list'
         filteredList.write(filteredOut, format='ascii', overwrite=True)
         return filteredList
@@ -2305,31 +2066,10 @@
         meshmax = np.min([np.int(self.ffsize * self.coord_adjust['y']), radius * 100.])
         x, y = np.meshgrid(np.arange(meshmax), np.arange(meshmax))
 
-        # center the galaxy in the array
-        xc = meshmax / 2
-        yc = meshmax / 2
-
-<<<<<<< HEAD
-        # create model
-        # print('posang is {}'.format(posang))
-        mod = Sersic2D(amplitude=1, r_eff=radius, n=sersic, x_0=xc, y_0=yc, ellip=ellipticity, theta=posang)
-
-        # create instance of model
-        img = mod(x, y)
-
-        # check to see if you've cropped too small and there is still significant signal
-        # at the edges
-
-        mxedge = np.max(np.array([np.max(img[:, -1]), np.max(img[:, 0]), np.max(img[0, :]), np.max(img[-1, :])]))
-        if mxedge > 0.001:
-            print('Too small!')
-
-        # scale such that the total number of counts in the galaxy matches the input
-=======
         # Center the galaxy in the array
         xc = meshmax / 2
         yc = meshmax / 2
-        
+
         # Create model
         mod = Sersic2D(amplitude=1, r_eff=radius, n=sersic, x_0=xc, y_0=yc,
                        ellip=ellipticity, theta=posang)
@@ -2344,19 +2084,16 @@
             print('Too small!')
 
         # Scale such that the total number of counts in the galaxy matches the input
->>>>>>> 8ece5047
         summedcounts = np.sum(img)
         if summedcounts == 0:
-            print('in create_galaxy: ',radius,ellipticity,sersic,posang,totalcounts)
+            print('in create_galaxy: ', radius, ellipticity, sersic, posang, totalcounts)
         factor = totalcounts / summedcounts
         img = img * factor
 
         # Crop image down such that it contains 99.95% of the total signal
         img = self.crop_galaxy_stamp(img,0.9995)
         return img
-<<<<<<< HEAD
-=======
-    
+
     def crop_galaxy_stamp(self, stamp, threshold):
         """Crop an input stamp image containing a galaxy to a size that
         contains only threshold times the total signal. This is an
@@ -2378,15 +2115,12 @@
         yd, xd = stamp.shape
         mid = np.int(xd / 2)
         for rad in range(mid):
-            signal = np.sum(stamp[mid-rad:mid+rad+1, mid-rad:mid+rad+1]) / totsignal
+            signal = np.sum(stamp[mid - rad:mid + rad + 1, mid - rad:mid + rad + 1]) / totsignal
             if signal >= threshold:
-                return stamp[mid-rad:mid+rad+1, mid-rad:mid+rad+1]
+                return stamp[mid - rad:mid + rad + 1, mid - rad:mid + rad + 1]
         # If we make it all the way through the stamp without
         # hitting the threshold, then return the full stamp image
         return stamp
-
-            
->>>>>>> 8ece5047
 
     def makeGalaxyImage(self, file, psf):
         # Using the entries in the 'simSignals' 'galaxyList' file, create a countrate image
@@ -2515,7 +2249,7 @@
                 galimage[j1:j2, i1:i2] = galimage[j1:j2, i1:i2] + stamp[l1:l2, k1:k2]
                 # Divide readnoise by 100 sec, which is a 10 group RAPID ramp?
                 noiseval = self.single_ron / 100. + self.params['simSignals']['bkgdrate']
-                if self.params['Inst']['mode'].lower() == 'wfss':
+                if self.params['Inst']['mode'].lower() == 'nircamwfss':
                     noiseval += self.grism_background
                 segmentation.add_object_noise(stamp[l1:l2, k1:k2], j1, i1, entry['index'], noiseval)
 
@@ -2856,7 +2590,7 @@
             extimage[j1:j2, i1:i2] = extimage[j1:j2, i1:i2] + stamp[l1:l2, k1:k2] * counts
             # Divide readnoise by 100 sec, which is a 10 group RAPID ramp?
             noiseval = self.single_ron / 100. + self.params['simSignals']['bkgdrate']
-            if self.params['Inst']['mode'].lower() == 'wfss':
+            if self.params['Inst']['mode'].lower() == 'nircamwfss':
                 noiseval += self.grism_background
 
             #segmentation.add_object_noise(stamp[l1:l2, k1:k2]*counts, j1, i1, entry['index'], noiseval)
@@ -2923,14 +2657,9 @@
         if self.params['Inst']['mode'] in possibleModes:
             pass
         else:
-<<<<<<< HEAD
-            print("WARNING: unrecognized mode {} for {}. Must be one of: {}".format(self.params['Inst']['mode'], self.params['Inst']['instrument'], possibleModes))
-=======
-            print(("WARNING: unrecognized mode {} for {}."
-                   "Must be one of: {}".format(self.params['Inst']['mode'],
-                                               self.params['Inst']['instrument'],
-                                               possibleModes)))
->>>>>>> 8ece5047
+            print(("WARNING: unrecognized mode {} for {}. Must be one of: {}".format(self.params['Inst']['mode'],
+                                                                                     self.params['Inst']['instrument'],
+                                                                                     possibleModes)))
             sys.exit()
 
         # Set nframe and nskip according to the values in the
