--- conflicted
+++ resolved
@@ -323,11 +323,7 @@
             # and subpixel dithers
             tot_dith = np.int(file_dict['dither'])
             primarytot = np.int(file_dict['PrimaryDithers'])
-<<<<<<< HEAD
             if file_dict['SubpixelPositions'].upper() == 'NONE':
-=======
-            if file_dict['SubpixelPositions'] == 'None':
->>>>>>> f893e843
                 subpixtot = 1
             else:
                 try:
@@ -341,7 +337,7 @@
             file_dict['siaf'] = self.siaf
             fname = self.write_yaml(file_dict)
             yamls.append(fname)
-            
+
         # Write out summary of all written yaml files
         yaml_path = os.path.join(self.output_dir, 'V*.yaml')
         #yamls = glob(yaml_path)
@@ -1063,7 +1059,7 @@
             f.write("  xoffset: {}  # Dither pointing offset in x (arcsec)\n".format(input['idlx']))
             f.write("  yoffset: {}  # Dither pointing offset in y (arcsec)\n".format(input['idly']))
         return yamlout
-            
+
     def reffile_setup(self):
         """Create lists of reference files associate with each detector"""
 
