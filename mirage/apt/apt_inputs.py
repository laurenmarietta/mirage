# ! /usr/bin/env python

'''
Given APT output files, read in data relevant to the data simulator,
organize, and create input files for the simulator.

Inputs:

xml file - Name of xml file exported from APT.
pointing file - Name of associated pointing file exported from APT.

Optional inputs:

epoch_list - Name of ascii file which lists observation labels and
             associated starting observation time, as well as telescope
             roll angle (PAV3). If you wish to have observations back-
             to-back, give them all the same starting time.

Outputs:

output_csv - Ascii table containing all relevant information needed
             to construct a ramp simulator input file for each
             observation/dither/detector combination.

Dependencies:

argparse, lxml, astropy, numpy, collections

JWST Calibration pipeline (only for the use of set_telescope_pointing.py)
in order to translate PAV3 values to local roll angles for each detector.


HISTORY:

July 2017 - V0: Initial version. Bryan Hilbert
Feb 2018  - V1: Updated to work for multiple filter pairs per observation
            Lauren Chambers
August 2018 - V2: Replaced manual Ra, Dec calculations with pysiaf functionality
October 2018 - Major modifications to read programs of all science instruments and parallels
               Johannes Sahlmann
'''
import copy
import os
import re
import argparse

from astropy.table import Table, vstack
from astropy.io import ascii
import numpy as np
from pysiaf import rotations
import yaml

from . import read_apt_xml
from ..utils import siaf_interface


class AptInput:
    """Summary

    Attributes:
        exposure_tab (TYPE): Description
        input_xml (str): Description
        observation_list_file (str): Description
        obstab (TYPE): Description
        output_csv (TYPE): Description
        pointing_file (str): Description
    """

    def __init__(self, input_xml=None, pointing_file=None):

        self.input_xml = input_xml
        self.pointing_file = pointing_file

        self.output_csv = None
        self.observation_list_file = None

    def add_epochs(self, intab):
        """NOT CURRENTLY USED"""
        # add information on the epoch of each observation
        # if the user entered a list of epochs, read that in
        default_date = '2020-10-14'

        if self.epoch_list is not None:
            epochs = ascii.read(self.epoch_list, header_start=0, data_start=1)
        else:
            epochs = Table()
            epochs['observation'] = intab['obs_label']
            epochs['date'] = ['2018-10-14'] * len(intab['obs_label'])
            epochs['pav3'] = [0.] * len(intab['obs_label'])

        # insert epoch info for each observation into dictionary
        epoch_start = []
        epoch_pav3 = []
        for obs in intab['obs_label']:
            match = obs == epochs['observation'].data
            if np.sum(match) == 0:
                print("No valid epoch line found for observation {}".format(obs))
                print(epochs['observation'].data)
                epoch_start.append(default_date)
                epoch_pav3.append(0.)
            else:
                epoch_start.append(epochs['date'][match].data[0])
                epoch_pav3.append(epochs['pav3'][match].data[0])
        intab['epoch_start_date'] = epoch_start
        intab['pav3'] = epoch_pav3
        return intab

    def add_observation_info(self, intab):
        """Add information about each observation.

        Catalog names, dates, PAV3 values, etc., which are retrieved from the observation list
        yaml file.

        Parameters
        ----------
        intab : obj
            astropy.table.Table containing exposure information

        Returns
        -------
        intab : obj
            Updated table with information from the observation list
            yaml file added.

        """
        with open(self.observation_list_file, 'r') as infile:
            self.obstab = yaml.load(infile)

        OBSERVATION_LIST_FIELDS = 'Date PAV3 Filter PointSourceCatalog GalaxyCatalog ' \
                                  'ExtendedCatalog ExtendedScale ExtendedCenter MovingTargetList ' \
                                  'MovingTargetSersic MovingTargetExtended ' \
                                  'MovingTargetConvolveExtended MovingTargetToTrack ' \
                                  'BackgroundRate DitherIndex'.split()

        nircam_mapping = {'ptsrc': 'PointSourceCatalog',
                          'galcat': 'GalaxyCatalog',
                          'ext': 'ExtendedCatalog',
                          'extscl': 'ExtendedScale',
                          'extcent': 'ExtendedCenter',
                          'movptsrc': 'MovingTargetList',
                          'movgal': 'MovingTargetSersic',
                          'movext': 'MovingTargetExtended',
                          'movconv': 'MovingTargetConvolveExtended',
                          'solarsys': 'MovingTargetToTrack',
                          'bkgd': 'BackgroundRate',
                          }

        unique_instrument_names = [name.lower() for name in np.unique(intab['Instrument'])]

        # initialize dictionary keys
        for key in OBSERVATION_LIST_FIELDS:
            intab[key] = []

        if 'nircam' in unique_instrument_names:
            for channel in ['SW', 'LW']:
                for name, item in nircam_mapping.items():
                    key = '{}_{}'.format(channel.lower(), name)
                    intab[key] = []

        # loop over entries in input dictionary
        for index, instrument in enumerate(intab['Instrument']):
            instrument = instrument.lower()

            # retrieve corresponding entry from observation list
            entry = get_entry(self.obstab, intab['entry_number'][index])

            if instrument == 'nircam':
                # keep the number of entries in the dictionary consistent
                for key in OBSERVATION_LIST_FIELDS:
                    if key == 'Date':
                        value = entry[key].strftime('%Y-%m-%d')
                    elif key in ['PAV3', 'Instrument']:
                        value = str(entry[key])
                    else:
                        value = str(None)

                    intab[key].append(value)

                for channel in ['SW', 'LW']:
                    for name, item in nircam_mapping.items():
                        key = '{}_{}'.format(channel.lower(), name)
                        if item in 'ExtendedScale ExtendedCenter MovingTargetConvolveExtended BackgroundRate'.split():
                            intab[key].append(entry['FilterConfig'][channel][item])
                        else:
                            intab[key].append(self.full_path(entry['FilterConfig'][channel][item]))

            else:
                for key in OBSERVATION_LIST_FIELDS:
                    if key == 'Date':
                        value = entry[key].strftime('%Y-%m-%d')
                    else:
                        value = str(entry[key])

                    intab[key].append(value)

                # keep the number of entries in the dictionary consistent
                if 'nircam' in unique_instrument_names:
                    for channel in ['SW', 'LW']:
                        for name, item in nircam_mapping.items():
                            key = '{}_{}'.format(channel.lower(), name)
                            intab[key].append(str(None))

        intab['epoch_start_date'] = intab['Date']

        return intab

    def base36encode(self, integer):
        """
        Translate a base 10 integer to base 36

<<<<<<< HEAD

        main_dir = os.path.split(self.input_xml)[0]
=======
        Parameters
        ----------
        integer : int
            a base 10 integer

        Returns
        -------
        integer : int
            The integer translated to base 36
        """
        chars, encoded = '0123456789abcdefghijklmnopqrstuvwxyz', ''

        while integer > 0:
            integer, remainder = divmod(integer, 36)
            encoded = chars[remainder] + encoded

        return encoded.zfill(2)

    def combine_dicts(self, dict1, dict2):
        """Combine two dictionaries into a single dictionary.

        Parameters
        ----------
        dict1 : dict
            dictionary
        dict2 : dict
            dictionary
>>>>>>> ab23e96d

        Returns
        -------
        combined : dict
            Combined dictionary
        """
        combined = dict1.copy()
        combined.update(dict2)
        return combined

    def create_input_table(self, verbose=False):
        """

        Expansion for dithers is done upstream.

        Parameters
        ----------
        verbose

        Returns
        -------

        """
        # Expand paths to full paths
        # self.input_xml = os.path.abspath(self.input_xml)
        # self.pointing_file = os.path.abspath(self.pointing_file)
        if self.output_csv is not None:
            self.output_csv = os.path.abspath(self.output_csv)
        if self.observation_list_file is not None:
            self.observation_list_file = os.path.abspath(self.observation_list_file)

        # main_dir = os.path.split(self.input_xml)[0]

        # if APT.xml content has already been generated during observation list creation
        # (generate_observationlist.py) load it here

        if self.apt_xml_dict is None:
            raise RuntimeError('self.apt_xml_dict is not defined')
            # tab = self.apt_xml_dict
        # if self.apt_xml_dict is not None:
        # else:
        #     tab = self.apt_xml_dict
        # else:
        #     # Read in xml file
        #     readxml_obj = read_apt_xml.ReadAPTXML()
        #     tab = readxml_obj.read_xml(self.input_xml)

        # This affects on NIRCam exposures (right?)
        # If the number of dithers is set to '3TIGHT'
        # (currently only used in NIRCam)
        # remove 'TIGHT' from the entries and leave
        # only the number behind
        # tight = [True if 'TIGHT' in str(val) else False for val in tab['PrimaryDithers']]
        # if np.any(tight):
        #     tab = self.tight_dithers(tab)

        # if verbose:
        # for key in tab.keys():
        #     print('{:<25}: number of elements is {:>5}'.format(key, len(tab[key])))

        # xmltab = tab

        # Read in the pointing file and produce dictionary
        pointing_dictionary = self.get_pointing_info(self.pointing_file, propid=self.apt_xml_dict['ProposalID'][0])

        # Check that the .xml and .pointing files agree
        assert len(self.apt_xml_dict['ProposalID']) == len(pointing_dictionary['obs_num']),\
            ('Inconsistent table size from XML file ({}) and pointing file ({}). Something was not '
             'processed correctly in apt_inputs.'.format(len(self.apt_xml_dict['ProposalID'])),
             len(pointing_dictionary['obs_num']))

        # Combine the dictionaries
        observation_dictionary = self.combine_dicts(self.apt_xml_dict, pointing_dictionary)

        # Add epoch and catalog information
        observation_dictionary = self.add_observation_info(observation_dictionary)

        # if verbose:
        #     print('Summary of observation dictionary:')
        #     for key in observation_dictionary.keys():
        #         print('{:<25}: number of elements is {:>5}'.format(key, len(observation_dictionary[key])))

        self.exposure_tab = self.expand_for_detectors(observation_dictionary)

        # print(self.exposure_tab['Instrument'])
        if verbose:
            for key in self.exposure_tab.keys():
                print('{:>20} has {:>10} items'.format(key, len(self.exposure_tab[key])))

        detectors_file = os.path.join(self.output_dir, 'expand_for_detectors.csv')

        ascii.write(Table(self.exposure_tab), detectors_file, format='csv', overwrite=True)
        print('Wrote exposure table to {}'.format(detectors_file))

        # Create a pysiaf.Siaf instance for each instrument in the proposal
        self.siaf = {}
        for inst in np.unique(observation_dictionary['Instrument']):
            instrument_name = inst
            if inst == 'NIRCAM':
                instrument_name = 'NIRCam'
            if inst == 'NIRSPEC':
                instrument_name = 'NIRSpec'
            self.siaf[instrument_name] = siaf_interface.get_instance(instrument_name)

        # Calculate the correct V2, V3 and RA, Dec for each exposure/detector
        self.ra_dec_update()

        # Output to a csv file.
        if self.output_csv is None:
            indir, infile = os.path.split(self.input_xml)
            self.output_csv = os.path.join(self.output_dir, 'Observation_table_for_' + infile.split('.')[0] + '.csv')
        ascii.write(Table(self.exposure_tab), self.output_csv, format='csv', overwrite=True)
        print('csv exposure list written to {}'.format(self.output_csv))

    def expand_for_detectors(self, input_dictionary):
        """Expand dictionary to have one entry per detector, rather than the
        one line per module that is in the input

        Parameters
        ----------
        input_dictionary : dict
            dictionary containing one entry per module

        Returns
        -------
        observation_dictionary : dict
            dictionary expanded to have one entry per detector
        """
        observation_dictionary = {}
        for key in input_dictionary:
            observation_dictionary[key] = []
        observation_dictionary['detector'] = []

        for index, instrument in enumerate(input_dictionary['Instrument']):
            instrument = instrument.lower()
            if instrument == 'nircam':
                # NIRCam case: Expand for detectors. Create one entry in each list for each
                # detector, rather than a single entry for 'ALL' or 'BSALL'

                # Determine module of the observation
                module = input_dictionary['Module'][index]
                if module == 'ALL':
                    detectors = ['A1', 'A2', 'A3', 'A4', 'A5', 'B1', 'B2', 'B3', 'B4', 'B5']
                elif module == 'A':
                    detectors = ['A1', 'A2', 'A3', 'A4', 'A5']
                elif module == 'B':
                    detectors = ['B1', 'B2', 'B3', 'B4', 'B5']
                elif 'A3' in module:
                    detectors = ['A3']
                elif 'B4' in module:
                    detectors = ['B4']
                elif 'DHSPIL' in module:
                    if module[-1] == 'A':
                        detectors = ['A3']
                    elif module[-1] == 'B':
                        detectors = ['B4']
                    else:
                        ValueError('Unknown module {}'.format(module))
                else:
                    raise ValueError('Unknown module {}'.format(module))

            elif instrument == 'niriss':
                detectors = ['NIS']
            elif instrument == 'nirspec':
                detectors = ['NRS']
                # if 'NRS1' in input_dictionary['aperture'][index]:
                #     detectors = ['NRS1']
                # elif 'NRS2' in input_dictionary['aperture'][index]:
                #     detectors = ['NRS2']
            elif instrument == 'fgs':
                if 'FGS1' in input_dictionary['aperture'][index]:
                    detectors = ['G1']
                elif 'FGS2' in input_dictionary['aperture'][index]:
                    detectors = ['G2']
            elif instrument == 'miri':
                detectors = ['MIR']

            n_detectors = len(detectors)
            for key in input_dictionary:
                observation_dictionary[key].extend(([input_dictionary[key][index]] * n_detectors))
            observation_dictionary['detector'].extend(detectors)

        # correct NIRCam aperture names
        for index, instrument in enumerate(observation_dictionary['Instrument']):
            instrument = instrument.lower()
            if instrument == 'nircam':
                detector = 'NRC' + observation_dictionary['detector'][index]
                sub = observation_dictionary['Subarray'][index]

                # this should probably better be handled by using the subarray_definitions file upstream
                if sub == 'SUB96DHSPILA':
                    aperture_name = 'NRCA3_DHSPIL_SUB96'
                elif sub == 'SUB96DHSPILB':
                    aperture_name = 'NRCB4_DHSPIL_SUB96'
                elif sub == 'SUB96DHSPILB':
                    aperture_name = 'NRCB4_DHSPIL_SUB96'
                elif ('NRCB4_DHSPIL' in sub) or ('NRCA3_DHSPIL' in sub):# in ['NRCB4_DHSPIL_SUB96', 'NRCA3_DHSPIL_SUB96']:
                    aperture_name = sub
                elif sub == 'SUB8FP1A':
                    aperture_name = 'NRCA3_FP1_SUB8'
                elif sub == 'SUB64FP1A':
                    aperture_name = 'NRCA3_FP1_SUB64'
                elif sub == 'SUB8FP1B':
                    aperture_name = 'NRCB4_FP1_SUB8'
                elif sub == 'SUB64FP1B':
                    aperture_name = 'NRCB4_FP1_SUB64'

                else:
                    aperture_name = detector + '_' + sub
                observation_dictionary['aperture'][index] = aperture_name
        return observation_dictionary

    def extract_value(self, line):
        """Extract text from xml line

        Parameters
        ----------
        line : str
            Line from xml file

        Returns
        -------
        line : str
            Text between > and < in the input line
        """
        gt = line.find('>')
        lt = line.find('<', gt)
        return line[gt + 1:lt]

    def full_path(self, in_path):
        """
        If the input path is not None, expand
        any environment variables and make an
        absolute path. Return the updated path.

        Parameters
        ----------
        in_path : str
            Path to be expanded

        Returns
        -------
        in_path : str
            Expanded, absolute path
        """
        if in_path.lower() == 'none':
            return in_path
        else:
            return os.path.abspath(os.path.expandvars(in_path))

    def get_pointing_info(self, file, propid=0, verbose=False):
        """Read in information from APT's pointing file.

        Parameters
        ----------
        file : str
            Name of APT-exported pointing file to be read
        propid : int
            Proposal ID number (integer). This is used to
            create various ID fields

        Returns
        -------
        pointing : dict
            Dictionary of pointing-related information

        TODO
        ----
            extract useful information from header?
            check visit numbers
            set parallel proposal number correctly

        """
        tar = []
        tile = []
        exp = []
        dith = []
        aperture = []
        targ1 = []
        targ2 = []
        ra = []
        dec = []
        basex = []
        basey = []
        dithx = []
        dithy = []
        v2 = []
        v3 = []
        idlx = []
        idly = []
        level = []
        type_str = []
        expar = []
        dkpar = []
        ddist = []
        observation_number = []
        visit_number = []
        visit_id = []
        visit_grp = []
        activity_id = []
        observation_label = []
        observation_id = []
        seq_id = []

        act_counter = 1
        with open(file) as f:
            for line in f:

                # skip comments and new lines
                if (line[0] == '#') or (line in ['\n']) or ('=====' in line):
                    continue
                # extract proposal ID
                elif line.split()[0] == 'JWST':
                    propid_header = line.split()[7]
                    try:
                        propid = np.int(propid_header)
                    except ValueError:
                        # adopt value passed to function
                        pass
                    if verbose:
                        print('Extracted proposal ID {}'.format(propid))
                    continue

                elif (len(line) > 1):
                    elements = line.split()

                    # Look for lines that give visit/observation numbers
                    if line[0:2] == '* ':
                        paren = line.rfind('(')
                        if paren == -1:
                            obslabel = line[2:]
                            obslabel = obslabel.strip()
                        else:
                            obslabel = line[2:paren-1]
                            obslabel = obslabel.strip()
                        if (' (' in obslabel) and (')' in obslabel):
                            obslabel = re.split(r' \(|\)', obslabel)[0]

                    skip = False

                    if line[0:2] == '**':
                        v = elements[2]
                        obsnum, visitnum = v.split(':')
                        obsnum = str(obsnum).zfill(3)
                        visitnum = str(visitnum).zfill(3)
                        if (skip is True) and (verbose):
                            print('Skipping observation {} ({})'.format(obsnum, obslabel))

                    try:
                        # Skip the line at the beginning of each
                        # visit that gives info on the target,
                        # but is not actually an observation
                        # These lines have 'Exp' values of 0,
                        # while observations have a value of 1
                        # (that I've seen so far)

                        if ((np.int(elements[1]) > 0) & ('NRC' in elements[4]
                                                         or 'NIS' in elements[4]
                                                         or 'FGS' in elements[4]
                                                         or 'NRS' in elements[4]
                                                         or 'MIR' in elements[4])
                            ):
                            if (elements[18] == 'PARALLEL') and ('MIRI' in elements[4]):
                                skip = True

                            if skip:
                                act_counter += 1
                                continue
                            act = self.base36encode(act_counter)
                            activity_id.append(act)
                            observation_label.append(obslabel)
                            observation_number.append(obsnum)
                            visit_number.append(visitnum)
                            prop_5digit = "{0:05d}".format(int(propid))
                            vid = "{}{}{}".format(prop_5digit, obsnum, visitnum)
                            visit_id.append(vid)
                            # Visit group hard coded to 1. It's not clear how APT divides visits up into visit
                            # groups. For now just keep everything in a single visit group.
                            vgrp = '01'
                            visit_grp.append(vgrp)
                            # Parallel sequence id hard coded to 1 (Simulated instrument as prime rather than
                            # parallel) at the moment. Future improvements may allow the proper sequence
                            # number to be constructed.
                            seq = '1'
                            seq_id.append(seq)
                            tar.append(np.int(elements[0]))
                            tile.append(np.int(elements[1]))
                            exnum = str(elements[2]).zfill(5)
                            exp.append(exnum)
                            dith.append(np.int(elements[3]))

                            ap = elements[4]
                            if ('GRISMR_WFSS' in elements[4]):
                                ap = ap.replace('GRISMR_WFSS', 'FULL')
                            elif ('GRISMC_WFSS' in elements[4]):
                                ap = ap.replace('GRISMC_WFSS', 'FULL')

                            aperture.append(ap)
                            targ1.append(np.int(elements[5]))
                            targ2.append(elements[6])
                            ra.append(elements[7])
                            dec.append(elements[8])
                            basex.append(elements[9])
                            basey.append(elements[10])
                            dithx.append(np.float(elements[11]))
                            dithy.append(np.float(elements[12]))
                            v2.append(np.float(elements[13]))
                            v3.append(np.float(elements[14]))
                            idlx.append(np.float(elements[15]))
                            idly.append(np.float(elements[16]))
                            level.append(elements[17])
                            type_str.append(elements[18])
                            expar.append(np.int(elements[19]))
                            dkpar.append(np.int(elements[20]))
                            if elements[18] == 'PARALLEL':
                                ddist.append(None)
                            else:
                                ddist.append(np.float(elements[21]))
                            # For the moment we assume that the instrument being simulated is not being
                            # run in parallel, so the parallel proposal number will be all zeros,
                            # as seen in the line below.
                            observation_id.append("V{}P{}{}{}{}".format(vid, '00000000', vgrp, seq, act))
                            act_counter += 1

                    except ValueError as e:
                        if verbose:
                            print('Skipping line:\n{}\nproducing error:\n{}'.format(line, e))
                        pass

        pointing = {'exposure': exp, 'dither': dith, 'aperture': aperture,
                    'targ1': targ1, 'targ2': targ2, 'ra': ra, 'dec': dec,
                    'basex': basex, 'basey': basey, 'dithx': dithx,
                    'dithy': dithy, 'v2': v2, 'v3': v3, 'idlx': idlx,
                    'idly': idly, 'obs_label': observation_label,
                    'obs_num': observation_number, 'visit_num': visit_number,
                    'act_id': activity_id, 'visit_id': visit_id, 'visit_group': visit_grp,
                    'sequence_id': seq_id, 'observation_id': observation_id}
        return pointing

    def tight_dithers(self, input_dict):
        """
        In NIRCam, when the 'FULL' dither pattern is
        used, it is possible to set the number of primary
        dithers to '3TIGHT' rather than just a number
        (e.g. '3'). If the number of dithers is set to '3TIGHT'
        remove 'TIGHT' from the entries and leave
        only the number behind.

        Parameters
        ----------

        input_dict : dict
           Dictionary where each key points to a list containing
           observation details. For example, input_dict['PrimarDither']
           is a list of the number of primary dithers for all observations

        Returns
        -------

        input_dict : dict
            Updated dictionary where 'TIGHT' has been removed from
            PrimaryDither list
        """
        inlist = input_dict['PrimaryDithers']
        modlist = [v if 'TIGHT' not in v else v.strip('TIGHT') for v in inlist]
        input_dict['PrimaryDithers'] = modlist
        return input_dict

    def ra_dec_update(self, verbose=False):
        """Given the V2, V3 values for the reference pixels associated
        with detector apertures, calculate corresponding RA, Dec.
        """
        aperture_ra = []
        aperture_dec = []

        for i in range(len(self.exposure_tab['Module'])):
            siaf_instrument = self.exposure_tab["Instrument"][i]
            if siaf_instrument == 'NIRSPEC':
                siaf_instrument = 'NIRSpec'
            if siaf_instrument == 'NIRCAM':
                siaf_instrument = 'NIRCam'

            aperture_name = self.exposure_tab['aperture'][i]
            pointing_ra = np.float(self.exposure_tab['ra'][i])
            pointing_dec = np.float(self.exposure_tab['dec'][i])
            pointing_v2 = np.float(self.exposure_tab['v2'][i])
            pointing_v3 = np.float(self.exposure_tab['v3'][i])

            if 'pav3' in self.exposure_tab.keys():
                pav3 = np.float(self.exposure_tab['pav3'][i])
            else:
                pav3 = np.float(self.exposure_tab['PAV3'][i])

            telescope_roll = pav3

            aperture = self.siaf[siaf_instrument][aperture_name]

            local_roll, attitude_matrix, fullframesize, subarray_boundaries = \
                siaf_interface.get_siaf_information(self.siaf[siaf_instrument], aperture_name,
                                                    pointing_ra, pointing_dec, telescope_roll,
                                                    v2_arcsec=pointing_v2, v3_arcsec=pointing_v3)

            # calculate RA, Dec of reference location for the detector
            ra, dec = rotations.pointing(attitude_matrix, aperture.V2Ref, aperture.V3Ref)
            aperture_ra.append(ra)
            aperture_dec.append(dec)

        self.exposure_tab['ra_ref'] = aperture_ra
        self.exposure_tab['dec_ref'] = aperture_dec

    def add_options(self, parser=None, usage=None):
        if parser is None:
            parser = argparse.ArgumentParser(usage=usage, description='Simulate JWST ramp')
        parser.add_argument("input_xml", help='XML file from APT describing the observations.')
        parser.add_argument("pointing_file", help='Pointing file from APT describing observations.')
        parser.add_argument("--output_csv", help="Name of output file containing list of observations.",
                            default=None)
        parser.add_argument("--observation_list_file", help=('Ascii file containing a list of '
                                                             'observations, times, and roll angles, '
                                                             'catalogs'), default=None)
        return parser


def get_entry(dict, entry_number):
    """Return a numbered entry from a dictionary that corresponds to the observataion_list.yaml.

    Parameters
    ----------
    dict
    entry_number

    Returns
    -------

    """
    entry_key = 'EntryNumber{}'.format(entry_number)
    for key, observation in dict.items():
        if entry_key in observation.keys():
            return observation[entry_key]


# if __name__ == '__main__':
#
#     usagestring = 'USAGE: apt_inputs.py NIRCam_obs.xml NIRCam_obs.pointing'
#
#     input = AptInput()
#     parser = input.add_options(usage=usagestring)
#     args = parser.parse_args(namespace=input)
#     input.create_input_table()<|MERGE_RESOLUTION|>--- conflicted
+++ resolved
@@ -208,10 +208,6 @@
         """
         Translate a base 10 integer to base 36
 
-<<<<<<< HEAD
-
-        main_dir = os.path.split(self.input_xml)[0]
-=======
         Parameters
         ----------
         integer : int
@@ -239,7 +235,6 @@
             dictionary
         dict2 : dict
             dictionary
->>>>>>> ab23e96d
 
         Returns
         -------
