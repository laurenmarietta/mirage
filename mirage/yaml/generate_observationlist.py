--- conflicted
+++ resolved
@@ -74,12 +74,6 @@
     table['row'] = np.arange(len(table))
     expanded_table = None #copy.deepcopy(table)
 
-<<<<<<< HEAD
-    # if verbose:
-    #     table['ObservationID', 'Instrument', 'CoordinatedParallel', 'ParallelInstrument', 'number_of_dithers'].pprint()
-
-=======
->>>>>>> d20091b6
     # complication here is to handle cases with unsupported instruments (MIRI, NIRSpec) in parallel
     for i, row in enumerate(table['row']):
         number_of_dithers = np.int(table['number_of_dithers'][i])
