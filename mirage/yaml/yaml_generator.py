--- conflicted
+++ resolved
@@ -486,20 +486,12 @@
             else:
                 # number of detectors
                 n_det = 1
-<<<<<<< HEAD
-                module = ' NIS'
+                inst_mod = self.info['Instrument'][i_mod]
+
             i_mod += n_activities * n_det
 
-            print(('Observation {}: \n   {} visit(s) \n   {} exposure(s)\n   {} detector(s) in module{}'
-                   .format(obs, n_visits, n_activities, n_det, module)))
-=======
-                inst_mod = self.info['Instrument'][i_mod]
-
-            i_mod += n_tiles * n_det
-
             print(('Observation {}: \n   {} visit(s) \n   {} exposure(s)\n   {} detector(s) in {}'
-                   .format(obs, n_visits, n_tiles, n_det, inst_mod)))
->>>>>>> c6ac5729
+                   .format(obs, n_visits, n_activities, n_det, inst_mod)))
         print('\n{} exposures total.'.format(len(mosaic_numbers)))
         print('{} output files written to: {}'.format(len(yamls), self.output_dir))
 
