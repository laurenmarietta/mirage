--- conflicted
+++ resolved
@@ -87,11 +87,7 @@
         # and those of the expanded array. These are needed
         # mostly for WFSS observations, where the nominal output
         # array will not sit centered in the expanded output image.
-<<<<<<< HEAD
-        self.coord_adjust = {'x':1., 'xoffset':0, 'y':1., 'yoffset':0}
-=======
         self.coord_adjust = {'x': 1., 'xoffset': 0, 'y': 1., 'yoffset': 0}
->>>>>>> 59c018db
 
         # NIRCam rough noise values. Used to make educated guesses when
         # creating segmentation maps
