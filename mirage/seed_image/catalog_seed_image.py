#! /usr/bin env python

'''
Reorganization of ramp simulator code. This class is used to construct
a "seed image" from a point source catalog. This seed image is a
noiseless countrate image containing only sources. No noise, no
cosmic rays.
'''

import argparse
import sys
import glob
import os
import copy
import re
import shutil

import math
import yaml
import time
import pkg_resources
import asdf
import scipy.signal as s1
import numpy as np
from photutils import detect_sources
from astropy.coordinates import SkyCoord
from astropy.io import fits, ascii
from astropy.table import Table, Column
from astropy.modeling.models import Shift, Sersic2D, Polynomial2D, Mapping
import astropy.units as u
import pysiaf

from . import moving_targets
from . import segmentation_map as segmap
from ..utils import rotations, polynomial, read_siaf_table, utils
from ..utils import set_telescope_pointing_separated as set_telescope_pointing
from ..utils import siaf_interface
<<<<<<< HEAD
from ..utils.constants import grism_factor
=======
from mirage import version

MIRAGE_VERSION = version.__version__
>>>>>>> de2b1116

INST_LIST = ['nircam', 'niriss', 'fgs']
MODES = {'nircam': ["imaging", "ts_imaging", "wfss", "ts_wfss"],
         'niriss': ["imaging", "ami", "pom", "wfss"],
         'fgs': ["imaging"]}
TRACKING_LIST = ['sidereal', 'non-sidereal']
inst_abbrev = {'nircam': 'NRC',
               'niriss': 'NIS',
               'fgs': 'FGS'}
ALLOWEDOUTPUTFORMATS = ['DMS']
WFE_OPTIONS = ['predicted', 'requirements']
WFEGROUP_OPTIONS = np.arange(5)


class Catalog_seed():
    def __init__(self, offline=False):
        """Instantiate the Catalog_seed class

        Parameters
        ----------
        offline : bool
            If True, the check for the existence of the MIRAGE_DATA
            directory is skipped. This is primarily for Travis testing
        """
        # Locate the module files, so that we know where to look
        # for config subdirectory
        self.modpath = pkg_resources.resource_filename('mirage', '')

        # Get the location of the MIRAGE_DATA environment
        # variable, so we know where to look for darks, CR,
        # PSF files, etc later
        self.env_var = 'MIRAGE_DATA'
        datadir = utils.expand_environment_variable(self.env_var, offline=offline)

        # self.coord_adjust contains the factor by which the
        # nominal output array size needs to be increased
        # (used for WFSS mode), as well as the coordinate
        # offset between the nominal output array coordinates,
        # and those of the expanded array. These are needed
        # mostly for WFSS observations, where the nominal output
        # array will not sit centered in the expanded output image.
        self.coord_adjust = {'x': 1., 'xoffset': 0, 'y': 1., 'yoffset': 0}

        # NIRCam rough noise values. Used to make educated guesses when
        # creating segmentation maps
        self.single_ron = 6.  # e-/read
        self.grism_background = 0.25  # e-/sec

        # keep track of the maximum index number of sources
        # in the various catalogs. We don't want to end up
        # with multiple sources having the same index numbers
        self.maxindex = 0

    def make_seed(self):
        """MAIN FUNCTION"""
        # Read in input parameters and quality check
        self.readParameterFile()
        self.fullPaths()
        self.filecheck()
        self.basename = os.path.join(self.params['Output']['directory'],
                                     self.params['Output']['file'][0:-5].split('/')[-1])
        self.params['Output']['file'] = self.basename + self.params['Output']['file'][-5:]
        self.subdict = utils.read_subarray_definition_file(self.params['Reffiles']['subarray_defs'])
        self.check_params()
        self.params = utils.get_subarray_info(self.params, self.subdict)
        self.coord_transform = self.read_distortion_reffile()
        self.grism_direct_factor = grism_factor(self.params['Inst']['instrument'].lower())

        # If the output is a direct image to be dispersed, expand the size
        # of the nominal FOV so the disperser can account for sources just
        # outside whose traces will fall into the FOV
        if (self.params['Output']['grism_source_image']) or (self.params['Inst']['mode'] in ["pom"]):
            self.calcCoordAdjust()

        #image dimensions
        self.nominal_dims = np.array([self.subarray_bounds[3] - self.subarray_bounds[1] + 1,
                                      self.subarray_bounds[2] - self.subarray_bounds[0] + 1])
        self.output_dims = (self.nominal_dims * np.array([self.coord_adjust['y'],
                                                          self.coord_adjust['x']])).astype(np.int)

        print('XXXXXXXXXXXXXXXXXXXXXXXXXXXXXXXXXXXXX')
        print('output dimensions are: {}'.format(self.output_dims))
        print('XXXXXXXXXXXXXXXXXXXXXXXXXXXXXXXXXXXXX')

        # calculate the exposure time of a single frame, based on the size of the subarray
        self.frametime = utils.calc_frame_time(self.params['Inst']['instrument'],
                                               self.params['Readout']['array_name'],
                                               self.nominal_dims[0], self.nominal_dims[1],
                                               self.params['Readout']['namp'])
        print("Frametime is {}".format(self.frametime))

        # Read in the pixel area map, which will be needed for certain
        # sources in the seed image
        self.prepare_PAM()

        # For imaging mode, generate the countrate image using the catalogs
        if self.params['Telescope']['tracking'].lower() != 'non-sidereal':
            print('Creating signal rate image of synthetic inputs.')
            self.seedimage, self.seed_segmap = self.addedSignals()
            outapp = ''

        # If we are tracking a non-sidereal target, then
        # everything in the catalogs needs to be streaked across
        # the detector
        if self.params['Telescope']['tracking'].lower() == 'non-sidereal':
            print('Creating signal ramp of synthetic inputs')
            self.seedimage, self.seed_segmap = self.non_sidereal_seed()
            outapp = '_nonsidereal_target'

        # If non-sidereal targets are requested (KBOs, asteroids, etc,
        # create a RAPID integration which includes those targets
        mov_targs_ramps = []
        if (self.runStep['movingTargets'] | self.runStep['movingTargetsSersic']
            | self.runStep['movingTargetsExtended']):
            print(("Creating signal ramp of sources that are moving with "
                   "respect to telescope tracking."))
            trailed_ramp, trailed_segmap = self.make_trailed_ramp()
            outapp += '_trailed_sources'

            # Now we need to expand frameimage into a ramp
            # so we can add the trailed objects
            print('Combining trailed object ramp with that containing tracked targets')
            if self.params['Telescope']['tracking'].lower() != 'non-sidereal':
                self.seedimage = self.combineSimulatedDataSources('countrate', self.seedimage, trailed_ramp)
            else:
                self.seedimage = self.combineSimulatedDataSources('ramp', self.seedimage, trailed_ramp)
            self.seed_segmap += trailed_segmap

        # For seed images to be dispersed in WFSS mode,
        # embed the seed image in a full frame array. The disperser
        # tool does not work on subarrays
        aperture_suffix = self.params['Readout']['array_name'].split('_')[-1]
        if ((self.params['Inst']['mode'] in ['wfss', 'ts_wfss']) & \
           (aperture_suffix not in ['FULL', 'CEN'])):
            self.seedimage, self.seed_segmap = self.pad_wfss_subarray(self.seedimage, self.seed_segmap)

        # Save the combined static + moving targets ramp
        self.saveSeedImage()

        if self.params['Inst']['mode'] in ["pom"]:
            self.seedimage, self.seed_segmap = self.extract_full_from_pom(self.seedimage, self.seed_segmap)

        # Return info in a tuple
        # return (self.seedimage, self.seed_segmap, self.seedinfo)

    def extract_full_from_pom(self, seedimage, seed_segmap):
        """ Given the seed image and segmentation images for the NIRISS POM field of view,
        extract the central 2048x2048 pixel area where the detector sits.  The routine is only
        called when the mode is "pom".  The mode is set to "imaging" in these routine, as after
        the routine is called the subsequent results are the same as when the mode is set to
        "imaging" in the parameter file.

        Parameters:
        -----------

        seedimage : numpy.ndarray (float)   dimension 2322x2322 pixels
        seed_segmap : numpy.ndarray (int)    dimension 2322x2322 pixels

        Returns:
        ---------

        newseedimage : numpy.ndarray (float)  dimension 2048x2048
        newseed_segmap : numpy.ndarray (int)   dimension 2048x2048

        """
        # For the NIRISS POM mode, extact the central 2048x2048 pixels for the
        # ramp simulation.  Set the mode back to "imaging".
        newseedimage = np.copy(seedimage[self.coord_adjust['yoffset']:self.coord_adjust['yoffset']+2048,
                                         self.coord_adjust['xoffset']:self.coord_adjust['xoffset']+2048])
        newseed_segmap = np.copy(seed_segmap[self.coord_adjust['yoffset']:self.coord_adjust['yoffset']+2048,
                                             self.coord_adjust['xoffset']:self.coord_adjust['xoffset']+2048])
        self.params['Inst']['mode'] = "imaging"
        return newseedimage, newseed_segmap

    def add_detector_to_zeropoints(self, detector):
        """Manually add detector dependence to the zeropoint table for
        NIRCam and NIRISS simualtions. This is being done as a placeholder
        for the future, where we expect zeropoints to be detector-dependent.

        Parameters:
        -----------
        detector : str
            Name of detector to add to the table

        Returns:
        --------
        Nothing
        """
        # Add "Detector" to the list of column names
        base_table = copy.deepcopy(self.zps)
        num_entries = len(self.zps)
        det_column = Column(np.repeat(detector, num_entries), name="Detector")
        base_table.add_column(det_column, index=0)
        return base_table

    def prepare_PAM(self):
        """
        Read in and prepare the pixel area map (PAM), to be used
        during the seed creation process.

        Parameters:
        -----------
        None

        Returns:
        --------
        None
        """
        fname = self.params['Reffiles']['pixelAreaMap']

        # Read in PAM
        try:
            pam, header = fits.getdata(fname, header=True)
        except:
            raise IOError('WARNING: unable to read in {}'.format(fname))

        if (self.params['Output']['grism_source_image']) or (self.params['Inst']['mode'] in ["pom", "wfss"]):
            # If the simulation is for WFSS or POM data, make sure the
            # reference pixels around the PAM are also set to
            # non-zero, otherwise you will get a 4 pixel wide picture frame of 0's
            # in the expanded seed image
            bottom = pam[4, :]
            top = pam[2043, :]
            left = pam[:, 4]
            right = pam[:, 2043]
            for i in range(4):
                pam[i, :] = bottom
                pam[i+2044, :] = top
                pam[:, i] = left
                pam[:, i+2044] = right
            pam[0:4, 0:4] = pam[4, 4]
            pam[2044:, 0:4] = pam[2043, 4]
            pam[0:4, 2044:] = pam[4, 2043]
            pam[2044:, 2044:] = pam[2043, 2043]

        # Crop to expected subarray
        try:
            pam = pam[self.subarray_bounds[1]:self.subarray_bounds[3]+1,
                      self.subarray_bounds[0]:self.subarray_bounds[2]+1]
        except:
            raise ValueError("Unable to crop pixel area map to expected subarray.")

        # If we are making a grism direct image, we need to embed the true pixel area
        # map in an array of the appropriate dimension, where any pixels outside the
        # actual aperture are set to 1.0
        if (self.params['Output']['grism_source_image']) or (self.params['Inst']['mode'] in ["pom", "wfss"]):
            mapshape = pam.shape
            #cannot use this: g, yd, xd = signalramp.shape
            #need to update dimensions: self.pam = np.ones((yd, xd))
            self.pam = np.ones(self.output_dims)
            ys = self.coord_adjust['yoffset']
            xs = self.coord_adjust['xoffset']
            self.pam[ys:ys+mapshape[0], xs:xs+mapshape[1]] = np.copy(pam)
        else:
            self.pam = pam

    def pad_wfss_subarray(self, seed, seg):
        """
        WFSS seed images that are to go into the disperser
        must be full frame (or larger). The disperser cannot
        work on subarray images. So embed the subarray seed image
        in a full-frame sized array.

        Parameters:
        -----------
        None

        Returns:
        --------
        Padded seed image and segmentation map
        """
        seeddim = seed.shape
        nx = np.int(2048 * self.grism_direct_factor)
        ffextra = np.int((nx - 2048) / 2)
        bounds = np.array(self.subarray_bounds)

        subextrax = np.int((seeddim[-1] - bounds[2]) / 2)
        subextray = np.int((seeddim[-2] - bounds[3]) / 2)

        extradiffy = ffextra - subextray
        extradiffx = ffextra - subextrax
        exbounds = [extradiffx, extradiffy, extradiffx+seeddim[-1]-1, extradiffy+seeddim[-2]-1]


        if len(seeddim) == 2:
            padded_seed = np.zeros((nx, nx))
            padded_seed[exbounds[1]:exbounds[3] + 1, exbounds[0]:exbounds[2] + 1] = seed
            padded_seg = np.zeros((nx, nx), dtype=np.int)
            padded_seg[exbounds[1]:exbounds[3] + 1, exbounds[0]:exbounds[2] + 1] = seg
        elif len(seeddim) == 4:
            padded_seed = np.zeros((seeddim[0], seeddim[1], nx, nx))
            padded_seed[:, :, exbounds[1]:exbounds[3] + 1, exbounds[0]:exbounds[2] + 1] = seed
            padded_seg = np.zeros((seeddim[0], seeddim[1], nx, nx), dtype=np.int)
            padded_seg[:, :, exbounds[1]:exbounds[3] + 1, exbounds[0]:exbounds[2] + 1] = seg
        else:
            raise ValueError("Seed image is not 2D or 4D. It should be.")
        return padded_seed, padded_seg

    def saveSeedImage(self):
        # Create the grism direct image or ramp to be saved
        arrayshape = self.seedimage.shape
        if len(arrayshape) == 2:
            units = 'ADU/sec'
            yd, xd = arrayshape
            tgroup = 0.
            print('Seed image is 2D.')
        elif len(arrayshape) == 3:
            units = 'ADU'
            g, yd, xd = arrayshape
            tgroup = self.frametime * (self.params['Readout']['nframe'] + self.params['Readout']['nskip'])
            print('Seed image is 3D.')
        elif len(arrayshape) == 4:
            units = 'ADU'
            integ, g, yd, xd = arrayshape
            tgroup = self.frametime * (self.params['Readout']['nframe'] + self.params['Readout']['nskip'])
            print('Seed image is 4D.')

        xcent_fov = xd / 2
        ycent_fov = yd / 2

        kw = {}
        kw['xcenter'] = xcent_fov
        kw['ycenter'] = ycent_fov
        kw['units'] = units
        kw['TGROUP'] = tgroup
        if self.params['Readout']['pupil'][0].upper() == 'F':
            usefilt = 'pupil'
        else:
            usefilt = 'filter'

        self.seed_file = os.path.join(self.basename + '_' + self.params['Readout'][usefilt] + '_seed_image.fits')

        # Set FGS filter to "N/A" in the output file
        # as this is the value DMS looks for.
        if self.params['Readout'][usefilt] == "NA":
            self.params['Readout'][usefilt] = "N/A"
        kw['filter'] = self.params['Readout'][usefilt]
        kw['PHOTFLAM'] = self.photflam
        kw['PHOTFNU'] = self.photfnu
        kw['PHOTPLAM'] = self.pivot * 1.e4  # put into angstroms
        kw['NOMXDIM'] = self.nominal_dims[1]
        kw['NOMYDIM'] = self.nominal_dims[0]
        kw['NOMXSTRT'] = np.int(self.coord_adjust['xoffset'] + 1)
        kw['NOMXEND'] = np.int(self.nominal_dims[1] + self.coord_adjust['xoffset'])
        kw['NOMYSTRT'] = np.int(self.coord_adjust['yoffset'] + 1)
        kw['NOMYEND'] = np.int(self.nominal_dims[0] + self.coord_adjust['yoffset'])

        # Files/inputs used during seed image production
        kw['YAMLFILE'] = self.paramfile
        kw['GAINFILE'] = self.params['Reffiles']['gain']
        kw['DISTORTN'] = self.params['Reffiles']['astrometric']
        kw['IPC'] = self.params['Reffiles']['ipc']
        kw['PIXARMAP'] = self.params['Reffiles']['pixelAreaMap']
        kw['CROSSTLK'] = self.params['Reffiles']['crosstalk']
        kw['FLUX_CAL'] = self.params['Reffiles']['flux_cal']
        kw['FTHRUPUT'] = self.params['Reffiles']['filter_throughput']
        kw['PTSRCCAT'] = self.params['simSignals']['pointsource']
        kw['GALAXCAT'] = self.params['simSignals']['galaxyListFile']
        kw['EXTNDCAT'] = self.params['simSignals']['extended']
        kw['MTPTSCAT'] = self.params['simSignals']['movingTargetList']
        kw['MTSERSIC'] = self.params['simSignals']['movingTargetSersic']
        kw['MTEXTEND'] = self.params['simSignals']['movingTargetExtended']
        kw['NONSDRAL'] = self.params['simSignals']['movingTargetToTrack']
        kw['BKGDRATE'] = self.params['simSignals']['bkgdrate']
        kw['TRACKING'] = self.params['Telescope']['tracking']
        kw['POISSON'] = self.params['simSignals']['poissonseed']
        kw['PSFWFE'] = self.params['simSignals']['psfwfe']
        kw['PSFWFGRP'] = self.params['simSignals']['psfwfegroup']
        kw['MRGEVRSN'] = MIRAGE_VERSION

        # Seed images provided to disperser are always embedded in an array
        # with dimensions equal to full frame * self.grism_direct_factor
        if self.params['Inst']['mode'] in ['wfss', 'ts_wfss']:
            kw['NOMXDIM'] = self.ffsize
            kw['NOMYDIM'] = self.ffsize
            kw['NOMXSTRT'] = np.int(self.ffsize * (self.grism_direct_factor - 1) / 2.)
            kw['NOMXEND'] = kw['NOMXSTRT'] + self.ffsize - 1
            kw['NOMYSTRT'] = np.int(self.ffsize * (self.grism_direct_factor - 1) / 2.)
            kw['NOMYEND'] = kw['NOMYSTRT'] + self.ffsize - 1

        kw['GRISMPAD'] = self.grism_direct_factor
        self.seedinfo = kw
        self.saveSingleFits(self.seedimage, self.seed_file, key_dict=kw, image2=self.seed_segmap, image2type='SEGMAP')
        print("Seed image and segmentation map saved as {}".format(self.seed_file))
        print("Seed image, segmentation map, and metadata available as:")
        print("self.seedimage, self.seed_segmap, self.seedinfo.")

    def fullPaths(self):
        # Expand all input paths to be full paths
        # This is to allow for easier Condor-ization of
        # many runs
        pathdict = {'Reffiles':['dark', 'linearized_darkfile', 'superbias',
                                'subarray_defs', 'linearity',
                                'saturation', 'gain', 'pixelflat',
                                'illumflat', 'ipc', 'astrometric',
                                'crosstalk', 'occult', 'pixelAreaMap',
                                'flux_cal', 'readpattdefs', 'filter_throughput'],
                    'simSignals':['pointsource', 'psfpath', 'galaxyListFile', 'extended',
                                  'movingTargetList', 'movingTargetSersic',
                                  'movingTargetExtended', 'movingTargetToTrack'],
                    'Output':['file', 'directory']}

        all_config_files = {'nircam': {'Reffiles-subarray_defs': 'NIRCam_subarray_definitions.list',
                                       'Reffiles-flux_cal': 'NIRCam_zeropoints.list',
                                       'Reffiles-crosstalk': 'xtalk20150303g0.errorcut.txt',
                                       'Reffiles-readpattdefs': 'nircam_read_pattern_definitions.list',
                                       'Reffiles-filter_throughput': 'placeholder.txt'},
                            'niriss': {'Reffiles-subarray_defs': 'niriss_subarrays.list',
                                       'Reffiles-flux_cal': 'niriss_zeropoints.list',
                                       'Reffiles-crosstalk': 'niriss_xtalk_zeros.txt',
                                       'Reffiles-readpattdefs': 'niriss_readout_pattern.txt',
                                       'Reffiles-filter_throughput': 'placeholder.txt'},
                            'fgs': {'Reffiles-subarray_defs': 'guider_subarrays.list',
                                    'Reffiles-flux_cal': 'guider_zeropoints.list',
                                    'Reffiles-crosstalk': 'guider_xtalk_zeros.txt',
                                    'Reffiles-readpattdefs': 'guider_readout_pattern.txt',
                                    'Reffiles-filter_throughput': 'placeholder.txt'}}
        config_files = all_config_files[self.params['Inst']['instrument'].lower()]

        for key1 in pathdict:
            for key2 in pathdict[key1]:
                if self.params[key1][key2].lower() not in ['none', 'config']:
                    self.params[key1][key2] = os.path.abspath(os.path.expandvars(self.params[key1][key2]))
                elif self.params[key1][key2].lower() == 'config':
                    cfile = config_files['{}-{}'.format(key1, key2)]
                    fpath = os.path.join(self.modpath, 'config', cfile)
                    self.params[key1][key2] = fpath
                    print("'config' specified: Using {} for {}:{} input file".format(fpath, key1, key2))

    def combineSimulatedDataSources(self, inputtype, input1, mov_tar_ramp):
        """Combine the exposure containing the trailed sources with the
        countrate image containing the static sources
        inputtype can be 'countrate' in which case input needs to be made
        into a ramp before combining with mov_tar_ramp, or 'ramp' in which
        case you can combine directly. Use 'ramp' with
        non-sidereal TRACKING data, and 'countrate' with sidereal TRACKING data
        """
        if inputtype == 'countrate':
            # First change the countrate image into a ramp
            yd, xd = input1.shape
            numints = self.params['Readout']['nint']
            num_frames = self.params['Readout']['ngroup'] * \
                (self.params['Readout']['nframe'] + self.params['Readout']['nskip'])
            print("Countrate image of synthetic signals being converted to "
                  "RAPID/NISRAPID integration with {} frames.".format(num_frames))
            input1_ramp = np.zeros((numints, num_frames, yd, xd))
            for i in range(num_frames):
                input1_ramp[0, i, :, :] = input1 * self.frametime * (i + 1)
            if numints > 1:
                for integ in range(1, numints):
                    input1_ramp[integ, :, :, :] = input1_ramp[0, :, :, :]

        else:
            # If input1 is a ramp rather than a countrate image
            input1_ramp = input1

        # Combine the input1 ramp and the moving target ramp, which are
        # now both RAPID mode
        totalinput = input1_ramp + mov_tar_ramp
        return totalinput

    def make_trailed_ramp(self):
        # Create a ramp for objects that are trailing through
        # the field of view during the integration
        mov_targs_ramps = []
        mov_targs_segmap = None

        if self.params['Telescope']['tracking'].lower() != 'non-sidereal':
            tracking = False
            ra_vel = None
            dec_vel = None
        else:
            tracking = True
            ra_vel = self.ra_vel
            dec_vel = self.dec_vel
            # print("Moving target mode, creating trailed object with")
            # print("RA velocity of {} and dec_val of {}".format(ra_vel, dec_vel))

        if self.runStep['movingTargets']:
            print("Adding moving point sources to seed image.")
            mov_targs_ptsrc, mt_ptsrc_segmap = self.movingTargetInputs(self.params['simSignals']['movingTargetList'],
                                                                       'pointSource',
                                                                       MT_tracking=tracking,
                                                                       tracking_ra_vel=ra_vel,
                                                                       tracking_dec_vel=dec_vel)
            # Multiply by pixel area map since these sources are trailed across detector
            mov_targs_ptsrc *= self.pam
            mov_targs_ramps.append(mov_targs_ptsrc)
            mov_targs_segmap = np.copy(mt_ptsrc_segmap)

        # moving target using a sersic object
        if self.runStep['movingTargetsSersic']:
            print("Adding moving galaxies to seed image.")
            mov_targs_sersic, mt_galaxy_segmap = self.movingTargetInputs(self.params['simSignals']['movingTargetSersic'],
                                                                         'galaxies',
                                                                         MT_tracking=tracking,
                                                                         tracking_ra_vel=ra_vel,
                                                                         tracking_dec_vel=dec_vel)
            # Multiply by pixel area map
            mov_targs_sersic *= self.pam
            mov_targs_ramps.append(mov_targs_sersic)
            if mov_targs_segmap is None:
                mov_targs_segmap = np.copy(mt_galaxy_segmap)
            else:
                mov_targs_segmap += mt_galaxy_segmap

        # moving target using an extended object
        if self.runStep['movingTargetsExtended']:
            print("Adding moving extended sources to seed image.")
            mov_targs_ext, mt_ext_segmap = self.movingTargetInputs(self.params['simSignals']['movingTargetExtended'],
                                                                   'extended',
                                                                   MT_tracking=tracking,
                                                                   tracking_ra_vel=ra_vel,
                                                                   tracking_dec_vel=dec_vel)
            # Multiply by pixel area map
            mov_targs_ext *= self.pam
            mov_targs_ramps.append(mov_targs_ext)
            if mov_targs_segmap is None:
                mov_targs_segmap = np.copy(mt_ext_segmap)
            else:
                mov_targs_segmap += mt_ext_segmap

        mov_targs_integration = None
        if self.runStep['movingTargets'] or self.runStep['movingTargetsSersic'] or self.runStep['movingTargetsExtended']:
            # Combine the ramps of the moving targets if there is more than one type
            mov_targs_integration = mov_targs_ramps[0]
            if len(mov_targs_ramps) > 1:
                for i in range(1, len(mov_targs_ramps)):
                    mov_targs_integration += mov_targs_ramps[i]
        return mov_targs_integration, mov_targs_segmap

    def calcCoordAdjust(self):
        # Calculate the factors by which to expand the output array size, as well as the coordinate
        # offsets between the nominal output array and the input lists if the observation being
        # modeled is wfss

        dtor = math.radians(1.)
        instrument = self.params['Inst']['instrument']

        # Normal imaging with grism image requested
        if (instrument.lower() == 'nircam' and self.params['Output']['grism_source_image']) or \
           (instrument.lower() == 'niriss' and (self.params['Inst']['mode'] in ["pom", "wfss"] or self.params['Output']['grism_source_image'])):
            self.coord_adjust['x'] = self.grism_direct_factor
            self.coord_adjust['y'] = self.grism_direct_factor
            self.coord_adjust['xoffset'] = np.int((self.grism_direct_factor - 1.) *
                                                  (self.subarray_bounds[2] -
                                                   self.subarray_bounds[0] + 1) / 2.)
            self.coord_adjust['yoffset'] = np.int((self.grism_direct_factor - 1.) *
                                                  (self.subarray_bounds[3] -
                                                   self.subarray_bounds[1] + 1) / 2.)

    def non_sidereal_seed(self):
        """
        Create a seed EXPOSURE in the case where the instrument is tracking
        a non-sidereal target
        """

        # Create a count rate image containing only the non-sidereal target(s)
        # These will be stationary in the fov
        nonsidereal_countrate, nonsidereal_segmap, self.ra_vel, self.dec_vel, vel_flag \
            = self.nonsidereal_CRImage(self.params['simSignals']['movingTargetToTrack'])

        # Expand into a RAPID exposure and convert from signal rate to signals
        ns_yd, ns_xd = nonsidereal_countrate.shape
        ns_int = self.params['Readout']['nint']
        ns_group = self.params['Readout']['ngroup']
        ns_nframe = self.params['Readout']['nframe']
        ns_nskip = self.params['Readout']['nskip']
        totframes = ns_group * (ns_nframe + ns_nskip)
        tmptimes = self.frametime * np.arange(1, totframes + 1)

        non_sidereal_ramp = np.zeros((ns_int, totframes, ns_yd, ns_xd))
        for i in range(totframes):
            for integ in range(ns_int):
                non_sidereal_ramp[integ, i, :, :] = nonsidereal_countrate * tmptimes[i]

        # Now we need to collect all the other sources (point sources,
        # galaxies, extended) in the other input files, and treat them
        # as targets which will move across the field of view during
        # the exposure.
        mtt_data_list = []
        mtt_data_segmap = None

        if self.runStep['pointsource']:
            # Now ptsrc is a list, which we need to provide to
            # movingTargetInputs
            print("Adding moving background point sources to seed image.")
            mtt_ptsrc, mtt_ptsrc_segmap = self.movingTargetInputs(self.params['simSignals']['pointsource'],
                                                                  'pointSource',
                                                                  MT_tracking=True,
                                                                  tracking_ra_vel=self.ra_vel,
                                                                  tracking_dec_vel=self.dec_vel,
                                                                  trackingPixVelFlag=vel_flag)
            # Multiply by pixel area map since these sources are trailed
            # across detector
            mtt_ptsrc *= self.pam
            mtt_data_list.append(mtt_ptsrc)
            if mtt_data_segmap is None:
                mtt_data_segmap = np.copy(mtt_ptsrc_segmap)
            else:
                mtt_data_segmap += mtt_ptsrc_segmap
            print(("Done with creating moving targets from {}"
                   .format(self.params['simSignals']['pointsource'])))

        if self.runStep['galaxies']:
            print("Adding moving background galaxies to seed image.")
            mtt_galaxies, mtt_galaxies_segmap = self.movingTargetInputs(self.params['simSignals']['galaxyListFile'],
                                                                        'galaxies',
                                                                        MT_tracking=True,
                                                                        tracking_ra_vel=self.ra_vel,
                                                                        tracking_dec_vel=self.dec_vel,
                                                                        trackingPixVelFlag=vel_flag)
            # Multiply by pixel area map
            mtt_galaxies *= self.pam
            mtt_data_list.append(mtt_galaxies)
            if mtt_data_segmap is None:
                mtt_data_segmap = np.copy(mtt_galaxies_segmap)
            else:
                mtt_data_segmap += mtt_galaxies_segmap

            print(("Done with creating moving targets from {}".
                   format(self.params['simSignals']['galaxyListFile'])))

        if self.runStep['extendedsource']:
            print("Adding moving background extended sources to seed image.")
            mtt_ext, mtt_ext_segmap = self.movingTargetInputs(self.params['simSignals']['extended'],
                                                              'extended',
                                                              MT_tracking=True,
                                                              tracking_ra_vel=self.ra_vel,
                                                              tracking_dec_vel=self.dec_vel,
                                                              trackingPixVelFlag=vel_flag)
            # Multiply by pixel area map
            mtt_ext *= self.pam
            mtt_data_list.append(mtt_ext)
            if mtt_data_segmap is None:
                mtt_data_segmap = np.copy(mtt_ext_segmap)
            else:
                mtt_data_segmap += mtt_ext_segmap

            print(("Done with creating moving targets from {}".
                   format(self.params['simSignals']['extended'])))

        # Add in the other objects which are not being tracked on
        # (i.e. the sidereal targets)
        if len(mtt_data_list) > 0:
            for i in range(len(mtt_data_list)):
                non_sidereal_ramp += mtt_data_list[i]
                # non_sidereal_zero += mtt_zero_list[i]
        if mtt_data_segmap is not None:
            nonsidereal_segmap += mtt_data_segmap
        return non_sidereal_ramp, nonsidereal_segmap


    def readMTFile(self, filename):
        """
        Read in moving target list file

        Arguments:
        ----------
        filename : str
            name of moving target catalog file

        Returns:
        --------
        returns : obj
            Table containing moving target entries
            pixelflag (boolean) -- If true, locations are in units of
                pixels. If false, locations are RA, Dec
            pixelvelflag (boolean) -- If true, moving target velocities
                are in units of pixels/hour. If false, arcsec/hour
            magsys -- magnitude system of the moving target magnitudes
        """
        mtlist = ascii.read(filename, comment='#')

        # Convert all relevant columns to floats
        for col in mtlist.colnames:
            if mtlist[col].dtype in ['int64', 'int']:
                mtlist[col] = mtlist[col].data * 1.

        # Check to see whether the position is in x,y or ra,dec
        pixelflag = False
        try:
            if 'position_pixels' in mtlist.meta['comments'][0:4]:
                pixelflag = True
        except:
            pass

        # If present, check whether the velocity entries are pix/sec
        # or arcsec/sec.
        pixelvelflag = False
        try:
            if 'velocity_pixels' in mtlist.meta['comments'][0:4]:
                pixelvelflag = True
        except:
            pass

        # If present, check whether the radius entries (for galaxies)
        # are in arcsec or pixels. If in arcsec, change to pixels
        if 'radius' in mtlist.colnames:
            if 'radius_pixels' not in mtlist.meta['comments'][0:4]:
                mtlist['radius'] /= self.siaf.XSciScale

        # If galaxies are present, change position angle from degrees
        # to radians
        if 'pos_angle' in mtlist.colnames:
            mtlist['pos_angle'] = mtlist['pos_angle'] * np.pi / 180.

        # Check to see if magnitude system is specified in comments
        # If not, assume AB mags
        msys = 'abmag'

        condition = ('stmag' in mtlist.meta['comments'][0:4]) | ('vegamag' in mtlist.meta['comments'][0:4])
        if condition:
            msys = [l for l in mtlist.meta['comments'][0:4] if 'mag' in l][0]
            msys = msys.lower()

        return mtlist, pixelflag, pixelvelflag, msys.lower()

    def basic_get_image(self, filename):
        """
        Read in image from a fits file

        Parameters:
        -----------
        filename : str
            Name of fits file to be read in

        Returns:
        --------
        data : obj
            numpy array of data within file

        header : obj
            Header from 0th extension of data file
        """
        data, header = fits.getdata(filename, header=True)
        return data, header

    def get_index_numbers(self, catalog_table):
        """Get index numbers associated with the sources in a catalog

        Parameters
        ----------
        catalog_table : astropy.table.Table
            Source catalog read in from an ascii file

        Returns
        -------
        indexes : list
            List of index numbers corresponding to sources in the catalog
        """
        # If the input catalog has an index column
        # use that, otherwise add one
        if 'index' in catalog_table.colnames:
            indexes = catalog_table['index']
        else:
            indexes = np.arange(1, len(catalog_table['x_or_RA']) + 1)
        # Make sure there is no 0th object
        if np.min(indexes) == 0:
            indexes += 1
        # Make sure the index numbers don't overlap with any
        # sources already present. Increment the maxindex
        # value.
        if np.min(indexes) <= self.maxindex:
            indexes += self.maxindex
        self.maxindex = np.max(indexes)
        return indexes

    def movingTargetInputs(self, filename, input_type, MT_tracking=False,
                           tracking_ra_vel=None, tracking_dec_vel=None,
                           trackingPixVelFlag=False):
        """Read in listfile of moving targets and perform needed
        calculations to get inputs for moving_targets.py

        Parameters
        ----------

        filename : str
            Name of catalog contining moving target sources

        input_type : str
            Specifies type of sources. Can be 'pointSource','galaxies', or 'extended'

        MT_tracking : bool
            If True, observation is non-sidereal (i.e. telescope is tracking the moving target)

        tracking_ra_vel : float
            Velocity of the moving target in the detector x or right ascension direction.
            Units are pixels/hour or arcsec/hour depending on trackingPixVelFlag.

        tracking_dec_vel : float
            Velocity of moving target in the detector y or declination direction.
            Units are pixels/hour or arcsec/hour depending on trackingPixVelFlag.

        trackingPixVelFlag : bool
            If True, tracking_ra_vel and tracking_dec_vel are in units of pixels/hour, and
            velocities are in the detector x and y directions, respectively.
            If False, velocity untis are arcsec/hour and directions are RA, and Dec.

        Returns
        -------

        mt_integration : numpy.ndarray
            4D array containing moving target seed image

        moving_segmap.segmap : numpy.ndarray
            2D array containing segmentation map that goes with the seed image.
            Segmentation map is based on the final frame in the seed image.
        """
        # Read input file - should be able to use for all modes
        mtlist, pixelFlag, pixvelflag, magsys = self.readMTFile(filename)

        # If the input catalog has an index column
        # use that, otherwise add one
        indexes = self.get_index_numbers(mtlist)

        if MT_tracking is True:
            # Here, we are tracking a non-sidereal target.
            try:
                # If there are moving targets on top of the non-
                # sidereal tracking (e.g. tracking Io but Europa
                # comes into the fov), then the velocity vector
                # of the moving target needs to be adjusted.
                # If the input catalog already contains
                # 'x_or_RA_velocity' then we know we have a moving
                # target. If it doesn't, then we have sidereal
                # targets, and we can simply set their velocity
                # as the inverse of that being tracked.
                mtlist['x_or_RA_velocity'] -= tracking_ra_vel
                mtlist['y_or_Dec_velocity'] -= tracking_dec_vel
                pixvelflag = trackingPixVelFlag
            except:
                print('Setting velocity of targets equal to the non-sidereal tracking velocity')
                mtlist['x_or_RA_velocity'] = 0. - tracking_ra_vel
                mtlist['y_or_Dec_velocity'] = 0. - tracking_dec_vel
                pixvelflag = trackingPixVelFlag

        # Exposure times for all frames
        numints = self.params['Readout']['nint']
        numgroups = self.params['Readout']['ngroup']
        numframes = self.params['Readout']['nframe']
        numskips = self.params['Readout']['nskip']
        numresets = self.params['Readout']['resets_bet_ints']

        frames_per_group = numframes + numskips
        total_frames = numgroups * frames_per_group
        # If only one integration per exposure, then total_frames
        # above is correct. For >1 integration, we need to add the reset
        # frame to each integration (except the first), and sum the number of
        # frames for all integrations

        if numints > 1:
            # Frames for all integrations
            total_frames *= numints
            # Add the resets for all but the first and last integrations
            total_frames += (numresets * (numints - 1))

        frameexptimes = self.frametime * np.arange(-1, total_frames)

        # output image dimensions
        dims = self.nominal_dims
        newdimsx = np.int(dims[1] * self.coord_adjust['x'])
        newdimsy = np.int(dims[0] * self.coord_adjust['y'])

        # Set up seed integration
        mt_integration = np.zeros((numints, total_frames, newdimsy, newdimsx))

        # Corresponding (2D) segmentation map
        moving_segmap = segmap.SegMap()
        moving_segmap.xdim = newdimsx
        moving_segmap.ydim = newdimsy
        moving_segmap.initialize_map()

        # Check the source list and remove any sources that are well outside the
        # field of view of the detector. These sources cause the coordinate
        # conversion to hang.
        indexes, mtlist = self.remove_outside_fov_sources(indexes, mtlist, pixelFlag, 4096)

        # Determine the name of the column to use for source magnitudes
        mag_column = self.select_magnitude_column(mtlist, filename)

        times = []
        obj_counter = 0
        time_reported = False
        for index, entry in zip(indexes, mtlist):
            start_time = time.time()
             # For each object, calculate x,y or RA,Dec of initial position
            pixelx, pixely, ra, dec, ra_str, dec_str = self.get_positions(
                entry['x_or_RA'], entry['y_or_Dec'], pixelFlag, 4096)

            # Now generate a list of x,y position in each frame
            if pixvelflag is False:
                # Calculate the RA,Dec in each frame
                # input velocities are arcsec/hour. ra/dec are in units of degrees,
                # so divide velocities by 3600^2.
                ra_frames = ra + (entry['x_or_RA_velocity'] / 3600. / 3600.) * frameexptimes
                dec_frames = dec + (entry['y_or_Dec_velocity'] / 3600. / 3600.) * frameexptimes

                x_frames = []
                y_frames = []
                for in_ra, in_dec in zip(ra_frames, dec_frames):
                    # Calculate the x,y position at each frame
                    px, py, pra, pdec, pra_str, pdec_str = self.get_positions(in_ra, in_dec, False, 4096)
                    x_frames.append(px)
                    y_frames.append(py)
                x_frames = np.array(x_frames)
                y_frames = np.array(y_frames)

            else:
                # If input velocities are pixels/hour, then generate the list of
                # x,y in each frame directly
                x_frames = pixelx + (entry['x_or_RA_velocity'] / 3600.) * frameexptimes
                y_frames = pixely + (entry['y_or_Dec_velocity'] / 3600.) * frameexptimes

            # If we have a point source, we can easily determine whether
            # it completely misses the detector, since we know the size
            # of the stamp already. For galaxies and extended sources,
            # we have to get the stamp image first to see if any part of
            # the stamp lands on the detector.
            status = 'on'
            if input_type == 'pointSource':
                status = self.on_detector(x_frames, y_frames, self.centerpsf.shape,
                                          (newdimsx, newdimsy))
            if status == 'off':
                continue

            # So now we have xinit,yinit, a list of x,y positions for
            # each frame, and the frametime.
            # Subsample factor can be hardwired for now. outx and outy
            # are also known. So all we need is the stamp image, then
            # we can call moving_targets.py and feed it these things,
            # which contain all the info needed

            if input_type == 'pointSource':
                stamp = self.centerpsf

            elif input_type == 'extended':
                stamp, header = self.basic_get_image(entry['filename'])
                if entry['pos_angle'] != 0.:
                    stamp = self.basicRotateImage(stamp, entry['pos_angle'])

                # Convolve with instrument PSF if requested
                if self.params['simSignals']['PSFConvolveExtended']:
                    stamp = s1.fftconvolve(stamp, self.centerpsf, mode='same')

            elif input_type == 'galaxies':
                stamp = self.create_galaxy(entry['radius'], entry['ellipticity'], entry['sersic_index'],
                                           entry['pos_angle'], 1.)
                # Convolve the galaxy with the instrument PSF
                stamp = s1.fftconvolve(stamp, self.centerpsf, mode='same')

            # Normalize the PSF to a total signal of 1.0
            totalsignal = np.sum(stamp)
            stamp /= totalsignal

            # Scale the stamp image to the requested magnitude
            rate = utils.magnitude_to_countrate(self.params['Inst']['mode'], magsys, entry[mag_column],
                                                photfnu=self.photfnu, photflam=self.photflam,
                                                vegamag_zeropoint=self.vegazeropoint)
            stamp *= rate

            # Now that we have stamp images for galaxies and extended
            # sources, check to see if they overlap the detector or not.
            # NOTE: this will only catch sources that never overlap the
            # detector for any of their positions.
            if input_type != 'pointSource':
                status = self.on_detector(x_frames, y_frames, stamp.shape,
                                          (newdimsx, newdimsy))
            if status == 'off':
                continue

            # Each entry will have stamp image as array, ra_init, dec_init,
            # ra_velocity, dec_velocity, frametime, numframes, subsample_factor,
            # outputarrayxsize, outputarrayysize
            # (maybe without the values that will be the same to each entry.

            # Need to feed info into moving_targets one integration at a time.
            # No need to feed in the reset frames, but they are necessary
            # before this point in order to get the timing and positions
            # correct.
            for integ in range(numints):
                framestart = integ * total_frames + integ
                frameend = framestart + total_frames + 1

                # Now check to see if the stamp image overlaps the output
                # aperture for this integration only. Above we removed sources
                # that never overlap the aperture. Here we want to get rid
                # of sources that overlap the detector in some integrations,
                # but not this particular integration
                status = 'on'
                status = self.on_detector(x_frames[framestart:frameend],
                                          y_frames[framestart:frameend],
                                          stamp.shape, (newdimsx, newdimsy))
                if status == 'off':
                    continue

                mt = moving_targets.MovingTarget()
                mt.subsampx = 3
                mt.subsampy = 3

                mt_source = mt.create(stamp, x_frames[framestart:frameend],
                                      y_frames[framestart:frameend],
                                      self.frametime, newdimsx, newdimsy)
                mt_integration[integ, :, :, :] += mt_source

                noiseval = self.single_ron / 100. + self.params['simSignals']['bkgdrate']
                if self.params['Inst']['mode'].lower() in ['wfss', 'ts_wfss']:
                    noiseval += self.grism_background

                if input_type in ['pointSource', 'galaxies']:
                    moving_segmap.add_object_noise(mt_source[-1, :, :], 0, 0, index, noiseval)
                else:
                    indseg = self.seg_from_photutils(mt_source[-1, :, :], index, noiseval)
                    moving_segmap.segmap += indseg

            # Check the elapsed time for creating each object
            elapsed_time = time.time() - start_time
            times.append(elapsed_time)
            if obj_counter > 3 and not time_reported:
                avg_time = np.mean(times)
                total_time = len(indexes) * avg_time
                print(("Expected time to process {} sources: {:.2f} seconds "
                       "({:.2f} minutes)".format(len(indexes), total_time, total_time/60)))
                time_reported = True
            obj_counter += 1
        return mt_integration, moving_segmap.segmap

    def on_detector(self, xloc, yloc, stampdim, finaldim):
        """Given a set of x, y locations, stamp image dimensions,
        and final image dimensions, determine whether the stamp
        image will overlap at all with the final image, or
        completely miss it.

        Parameters
        ---------

        xloc : list
            X-coordinate locations of source

        yloc : list
            Y-coordinate locations of source

        stampdim : tuple
            (x,y) dimension lengths of stamp image

        finaldim : tuple
            (x,y) dimension lengths of final image

        Returns
        -------

        status : str
            state of stamp image:
            "on" -- stamp image fully or partially overlaps the final
                 image for at least one xloc, yloc pair
            "off" -- stamp image never overlaps with final image
        """
        status = 'on'
        stampx, stampy = stampdim
        stampminx = np.min(xloc - (stampx / 2))
        stampminy = np.min(yloc - (stampy / 2))
        stampmaxx = np.max(xloc + (stampx / 2))
        stampmaxy = np.max(yloc + (stampy / 2))
        finalx, finaly = finaldim
        if ((stampminx > finalx) or (stampmaxx < 0) or
           (stampminy > finaly) or (stampmaxy < 0)):
            status = 'off'
        return status

    def get_positions(self, input_x, input_y, pixel_flag, max_source_distance):
        """ Given an input position ( (x,y) or (RA,Dec) ) for a source, calculate
        the corresponding detector (x,y), RA, Dec, and provide RA and Dec strings.

        Parameters
        ----------

        input_x : str
            Detector x coordinate or RA of source. RA can be in decimal degrees or
            (e.g 10:23:34.2 or 10h23m34.2s)

        input_y : str
            Detector y coordinate or Dec of source. Dec can be in decimal degrees
            or (e.g. 10d:23m:34.2s)

        pixel_flag : bool
            True if input_x and input_y are in units of pixels. False if they are
            in the RA, Dec coordinate system.

        max_source_distance : float
            Maximum number of pixels from the aperture's reference location to keep
            a source. Sources very far off the detector will cause the calculation of
            RA, Dec to hang.

        Returns
        -------

        pixelx : float
            Detector x coordinate of source

        pixely : float
            Detector y coordinate of source

        ra : float
            RA of source (degrees)

        dec : float
            Dec of source (degrees)

        ra_string : str
            String representation of RA

        dec_string : str
            String representation of Dec
        """
        try:
            entry0 = float(input_x)
            entry1 = float(input_y)
            if not pixel_flag:
                ra_string, dec_string = self.makePos(entry0, entry1)
                ra_number = entry0
                dec_number = entry1
        except:
            # if inputs can't be converted to floats, then
            # assume we have RA/Dec strings. Convert to floats.
            ra_string = input_x
            dec_string = input_y
            ra_number, dec_number = utils.parse_RA_Dec(ra_string, dec_string)

        # Case where point source list entries are given with RA and Dec
        if not pixel_flag:

            # If distortion is to be included - either with or without the full set of coordinate
            # translation coefficients
            pixel_x, pixel_y = self.RADecToXY_astrometric(ra_number, dec_number)

        else:
            # Case where the point source list entry locations are given in units of pixels
            # In this case we have the source position, and RA/Dec are calculated only so
            # they can be written out into the output source list file.
            pixel_x = entry0
            pixel_y = entry1
            ra_number, dec_number, ra_string, dec_string = self.XYToRADec(pixel_x, pixel_y)
        return pixel_x, pixel_y, ra_number, dec_number, ra_string, dec_string

    def nonsidereal_CRImage(self, file):
        """
        Create countrate image of non-sidereal sources
        that are being tracked.

        Arguments:
        ----------
        file : str
            name of the file containing the tracked moving targets.

        Returns:
        --------
        returns : obj
            countrate image (2D) containing the tracked non-sidereal targets.
        """
        totalCRList = []
        totalSegList = []

        # Read in file containing targets
        targs, pixFlag, velFlag, magsys = self.readMTFile(file)

        # We need to keep track of the proper motion of the
        # target being tracked, because all other objects in
        # the field of view will be moving at the same rate
        # in the opposite direction
        track_ra_vel = targs[0]['x_or_RA_velocity']
        track_dec_vel = targs[0]['y_or_Dec_velocity']

        # Sort the targets by whether they are point sources,
        # galaxies, extended
        ptsrc_rows = []
        galaxy_rows = []
        extended_rows = []
        for i, line in enumerate(targs):
            if 'point' in line['object'].lower():
                ptsrc_rows.append(i)
            elif 'sersic' in line['object'].lower():
                galaxy_rows.append(i)
            else:
                extended_rows.append(i)

        # Re-use functions for the sidereal tracking situation
        if len(ptsrc_rows) > 0:
            ptsrc = targs[ptsrc_rows]
            if pixFlag:
                meta0 = 'position_pixels'
            else:
                meta0 = ''
            if velFlag:
                meta1 = 'velocity_pixels'
            else:
                meta1 = ''
            meta2 = magsys

            meta3 = ('Point sources with non-sidereal tracking. '
                     'File produced by catalog_seed_image.py')
            meta4 = ('from run using non-sidereal moving target '
                     'list {}.'.format(self.params['simSignals']['movingTargetToTrack']))
            ptsrc.meta['comments'] = [meta0, meta1, meta2, meta3, meta4]

            temp_ptsrc_filename = os.path.join(self.params['Output']['directory'],
                                               'temp_non_sidereal_point_sources.list')
            ptsrc.write(temp_ptsrc_filename, format='ascii', overwrite=True)

            ptsrc = self.getPointSourceList(temp_ptsrc_filename)
            ptsrcCRImage, ptsrcCRSegmap = self.makePointSourceImage(ptsrc)
            totalCRList.append(ptsrcCRImage)
            totalSegList.append(ptsrcCRSegmap)

        if len(galaxy_rows) > 0:
            galaxies = targs[galaxy_rows]
            if pixFlag:
                meta0 = 'position_pixels'
            else:
                meta0 = ''
            if velFlag:
                meta1 = 'velocity_pixels'
            else:
                meta1 = ''
            meta2 = magsys
            meta3 = ('Galaxies (2d sersic profiles) with non-sidereal '
                     'tracking. File produced by ramp_simulator.py')
            meta4 = ('from run using non-sidereal moving target '
                     'list {}.'.format(self.params['simSignals']['movingTargetToTrack']))
            galaxies.meta['comments'] = [meta0, meta1, meta2, meta3, meta4]
            galaxies.write(os.path.join(self.params['Output']['directory'], 'temp_non_sidereal_sersic_sources.list'), format='ascii', overwrite=True)

            galaxyCRImage, galaxySegmap = self.makeGalaxyImage('temp_non_sidereal_sersic_sources.list', self.centerpsf)
            galaxyCRImage *= self.pam
            totalCRList.append(galaxyCRImage)
            totalSegList.append(galaxySegmap)

        if len(extended_rows) > 0:
            extended = targs[extended_rows]

            if pixFlag:
                meta0 = 'position_pixels'
            else:
                meta0 = ''
            if velFlag:
                meta1 = 'velocity_pixels'
            else:
                meta1 = ''
            meta2 = magsys
            meta3 = 'Extended sources with non-sidereal tracking. File produced by ramp_simulator.py'
            meta4 = 'from run using non-sidereal moving target list {}.'.format(self.params['simSignals']['movingTargetToTrack'])
            extended.meta['comments'] = [meta0, meta1, meta2, meta3, meta4]
            extended.write(os.path.join(self.params['Output']['directory'], 'temp_non_sidereal_extended_sources.list'), format='ascii', overwrite=True)

            extlist, extstamps = self.getExtendedSourceList('temp_non_sidereal_extended_sources.list')

            # translate the extended source list into an image
            extCRImage, extSegmap = self.makeExtendedSourceImage(extlist, extstamps)

            # if requested, convolve the stamp images with the instrument PSF
            if self.params['simSignals']['PSFConvolveExtended']:
                extCRImage = s1.fftconvolve(extCRImage, self.centerpsf, mode='same')

            extCRImage *= self.pam

            totalCRList.append(extCRImage)
            totalSegList.append(extSegmap)

        # Now combine into a final countrate image of non-sidereal sources (that are being tracked)
        if len(totalCRList) > 0:
            totalCRImage = totalCRList[0]
            totalSegmap = totalSegList[0]
            if len(totalCRList) > 1:
                for i in range(1, len(totalCRList)):
                    totalCRImage += totalCRList[i]
                    totalSegmap += totalSegList[i] + i
        else:
            raise ValueError(("No non-sidereal countrate targets produced."
                              "You shouldn't be here."))
        return totalCRImage, totalSegmap, track_ra_vel, track_dec_vel, velFlag

    def addedSignals(self):
        # Generate a signal rate image from input sources
        if (self.params['Output']['grism_source_image'] == False) and (not self.params['Inst']['mode'] in ["pom", "wfss"]):
            signalimage = np.zeros(self.nominal_dims)
            segmentation_map = np.zeros(self.nominal_dims)
        else:
            xd = np.int(self.nominal_dims[1] * self.coord_adjust['x'])
            yd = np.int(self.nominal_dims[0] * self.coord_adjust['y'])
            signalimage = np.zeros((yd, xd), dtype=np.float)
            segmentation_map = np.zeros((yd, xd))

        # yd, xd = signalimage.shape
        arrayshape = signalimage.shape

        # MASK IMAGE
        # Create a mask so that we don't add signal to masked pixels
        # Initially this includes only the reference pixels
        # Keep the mask image equal to the true subarray size, since this
        # won't be used to make a requested grism source image
        maskimage = np.zeros((self.ffsize, self.ffsize), dtype=np.int)
        maskimage[4:self.ffsize-4, 4:self.ffsize-4] = 1.

        # crop the mask to match the requested output array
        if "FULL" not in self.params['Readout']['array_name']:
            maskimage = maskimage[self.subarray_bounds[1]:self.subarray_bounds[3] + 1,
                                  self.subarray_bounds[0]:self.subarray_bounds[2] + 1]

        # POINT SOURCES
        # Read in the list of point sources to add
        # Adjust point source locations using astrometric distortion
        # Translate magnitudes to counts in a single frame
        if self.runStep['pointsource'] is True:
            pslist = self.getPointSourceList(self.params['simSignals']['pointsource'])

            # translate the point source list into an image
            psfimage, ptsrc_segmap = self.makePointSourceImage(pslist)

            # save the point source image for examination by user
            if self.params['Output']['save_intermediates'] is True:
                psfImageName = self.basename + '_pointSourceRateImage_adu_per_sec.fits'
                h0 = fits.PrimaryHDU(psfimage)
                h1 = fits.ImageHDU(ptsrc_segmap)
                hlist = fits.HDUList([h0, h1])
                hlist.writeto(psfImageName, overwrite=True)
                # ptsrc_seg_file = psfImageName[0:-5] + '_segmap.fits'
                # self.saveSingleFits(psfimage, psfImageName)
                print("Point source image and segmap saved as {}".format(psfImageName))
                # self.saveSingleFits(ptsrc_segmap, ptsrc_seg_file)
                # print("Point source segmentation map saved as {}".format(ptsrc_seg_file))

            # Add the point source image to the overall image
            signalimage = signalimage + psfimage
            segmentation_map += ptsrc_segmap

        # Simulated galaxies
        # Read in the list of galaxy positions/magnitudes to simulate
        # and create a countrate image of those galaxies.
        if self.runStep['galaxies'] is True:
            galaxyCRImage, galaxy_segmap = self.makeGalaxyImage(self.params['simSignals']['galaxyListFile'], self.centerpsf)

            # Multiply by the pixel area map
            galaxyCRImage *= self.pam

            # Add galaxy segmentation map to the master copy
            segmentation_map += galaxy_segmap

            # save the galaxy image for examination by the user
            if self.params['Output']['save_intermediates'] is True:
                galImageName = self.basename + '_galaxyRateImage_adu_per_sec.fits'
                h0 = fits.PrimaryHDU(galaxyCRImage)
                h1 = fits.ImageHDU(galaxy_segmap)
                hlist = fits.HDUList([h0, h1])
                hlist.writeto(galImageName, overwrite=True)
                # self.saveSingleFits(galaxyCRImage, galImageName)
                print("Simulated galaxy image and segmap saved as {}".format(galImageName))

            # add the galaxy image to the signalimage
            signalimage = signalimage + galaxyCRImage

        # read in extended signal image and add the image to the overall image
        if self.runStep['extendedsource'] is True:
            extlist, extstamps = self.getExtendedSourceList(self.params['simSignals']['extended'])

            # translate the extended source list into an image
            extimage, ext_segmap = self.makeExtendedSourceImage(extlist, extstamps)

            # If requested, convolve the extended source image with the instrument PSF
            if self.params['simSignals']['PSFConvolveExtended']:
                extimage = s1.fftconvolve(extimage, self.centerpsf, mode='same')

            # Multiply by the pixel area map
            extimage *= self.pam

            # Add galaxy segmentation map to the master copy
            segmentation_map += ext_segmap

            # Save extended source image and segmap
            if self.params['Output']['save_intermediates'] == True:
                extImageName = self.basename + '_extendedObject_adu_per_sec.fits'
                h0 = fits.PrimaryHDU(extimage)
                h1 = fits.ImageHDU(ext_segmap)
                hlist = fits.HDUList([h0, h1])
                hlist.writeto(extImageName, overwrite=True)
                print("Extended object image and segmap saved as {}".format(extImageName))

            # add the extended image to the synthetic signal rate image
            signalimage = signalimage + extimage

        # ZODIACAL LIGHT
        if self.runStep['zodiacal'] is True:
            #zodiangle = self.eclipticangle() - self.params['Telescope']['rotation']
            zodiangle = self.params['Telescope']['rotation']
            zodiacalimage, zodiacalheader = self.getImage(self.params['simSignals']['zodiacal'], arrayshape, True, zodiangle, arrayshape/2)

            # Multiply by the pixel area map
            zodiacalimage *= self.pam

            signalimage = signalimage + zodiacalimage*self.params['simSignals']['zodiscale']

        # SCATTERED LIGHT - no rotation here.
        if self.runStep['scattered']:
            scatteredimage, scatteredheader = self.getImage(self.params['simSignals']['scattered'],
                                                            arrayshape, False, 0.0, arrayshape/2)

            # Multiply by the pixel area map
            scatteredimage *= self.pam

            signalimage = signalimage + scatteredimage*self.params['simSignals']['scatteredscale']

        # CONSTANT BACKGROUND - multiply by pixel area map first
        signalimage = signalimage + self.params['simSignals']['bkgdrate'] * self.pam

        # Save the final rate image of added signals
        if self.params['Output']['save_intermediates'] == True:
            rateImageName = self.basename + '_AddedSources_adu_per_sec.fits'
            self.saveSingleFits(signalimage, rateImageName)
            print("Signal rate image of all added sources saved as {}".format(rateImageName))

        return signalimage, segmentation_map

    #def getDistortionCoefficients(self, table, from_sys, to_sys, aperture):
    #    '''from the table of distortion coefficients, get the coeffs that correspond
    #    to the requested transformation and return as a list for x and another for y
    #    '''
    #    match = table['AperName'] == aperture
    #    if np.any(match) == False:
    #        raise ValueError("Aperture name {} not found in input CSV file.".format(aperture))

    #    row = table[match]

    #    if ((from_sys == 'science') & (to_sys == 'ideal')):
    #        label = 'Sci2Idl'
    #    elif ((from_sys == 'ideal') & (to_sys == 'science')):
    #        label = 'Idl2Sci'
    #    else:
    #        raise ValueError(("WARNING: from_sys of {} and to_sys of {} not "
    #                          "a valid transformation.".format(from_sys, to_sys)))

    #    # get the coefficients, return as list
    #    X_cols = [c for c in row.colnames if label + 'X' in c]
    #    Y_cols = [c for c in row.colnames if label + 'Y' in c]
    #    x_coeffs = [row[c].data[0] for c in X_cols]
    #    y_coeffs = [row[c].data[0] for c in Y_cols]

    #    # Strip off masked coefficients, where the column exists but there
    #    # is no corresponding coefficient in the SIAF
    #    x_coeffs = [c for c in x_coeffs if np.isfinite(c)]
    #    y_coeffs = [c for c in y_coeffs if np.isfinite(c)]
    #    #x_coeffs = [c if np.isfinite(c) else 0. for c in x_coeffs]
    #    #y_coeffs = [c if np.isfinite(c) else 0. for c in y_coeffs]

    #    # Also get the V2, V3 values of the reference pixel
    #    v2ref = row['V2Ref'].data[0]
    #    v3ref = row['V3Ref'].data[0]

    #    # Get parity and V3 Y angle info
    #    parity = row['VIdlParity'].data[0]
    #    yang = row['V3IdlYAngle'].data[0]
    #    v3scixang = row['V3SciXAngle'].data[0]

    #    # Get pixel scale info - not used but needs to be in output
    #    xsciscale = row['XSciScale'].data[0]
    #    ysciscale = row['YSciScale'].data[0]

    #    return x_coeffs, y_coeffs, v2ref, v3ref, parity, yang, xsciscale, ysciscale, v3scixang

    def getPointSourceList(self, filename):
        # read in the list of point sources to add, and adjust the
        # provided positions for astrometric distortion

        # find the array sizes of the PSF files in the library. Assume they are all the same.
        # We want the distance from the PSF peak to the edge, assuming the peak is centered
        if self.params['simSignals']['psfwfe'] != 0:
            numstr = str(self.params['simSignals']['psfwfe'])
        else:
            numstr = 'zero'
        #psflibfiles = glob.glob(self.params['simSignals']['psfpath'] + '*')
        psflibfiles = glob.glob(os.path.join(self.params['simSignals']['psfpath'], '*.fits'))

        # If a PSF library is specified, then just get the dimensions from one of the files
        if self.params['simSignals']['psfpath'] != None:
            h = fits.open(psflibfiles[0])
            edgex = h[0].header['NAXIS1'] / 2 - 1
            edgey = h[0].header['NAXIS2'] / 2 - 1
            self.psfhalfwidth = np.array([edgex, edgey])
            h.close()
        else:
            # if no PSF library is specified, then webbpsf will be creating the PSF on the
            # fly. In this case, we assume webbpsf's default output size of 301x301 pixels?
            edgex = int(301 / 2)
            edgey = int(301 / 2)
            print("INFO: no PSF library specified, but point sources are to be added to")
            print("the output. PSFs will be generated by WebbPSF on the fly")
            raise NotImplementedError("Not yet implemented.")

        pointSourceList = Table(names=('index', 'pixelx', 'pixely', 'RA', 'Dec', 'RA_degrees',
                                       'Dec_degrees', 'magnitude', 'countrate_e/s',
                                       'counts_per_frame_e'),
                                dtype=('i', 'f', 'f', 'S14', 'S14', 'f', 'f', 'f', 'f', 'f'))

        try:
            lines, pixelflag, magsys = self.readPointSourceFile(filename)
            if pixelflag:
                print("Point source list input positions assumed to be in units of pixels.")
            else:
                print("Point list input positions assumed to be in units of RA and Dec.")
        except:
            raise NameError("WARNING: Unable to open the point source list file {}".format(filename))

        # File to save adjusted point source locations
        psfile = self.params['Output']['file'][0:-5] + '_pointsources.list'
        pslist = open(psfile, 'w')

        # If the input catalog has an index column
        # use that, otherwise add one
        indexes = self.get_index_numbers(lines)

        dtor = math.radians(1.)
        nx = (self.subarray_bounds[2] - self.subarray_bounds[0]) + 1
        ny = (self.subarray_bounds[3] - self.subarray_bounds[1]) + 1
        xc = (self.subarray_bounds[2] + self.subarray_bounds[0]) / 2.
        yc = (self.subarray_bounds[3] + self.subarray_bounds[1]) / 2.

        # Define the min and max source locations (in pixels) that fall onto the subarray
        # Include the effects of a requested grism_direct image, and also keep sources that
        # will only partially fall on the subarray
        # pixel coords here can still be negative and kept if the grism image is being made

        # First, coord limits for just the subarray
        miny = 0
        maxy = self.subarray_bounds[3] - self.subarray_bounds[1]
        minx = 0
        maxx = self.subarray_bounds[2] - self.subarray_bounds[0]

        # Expand the limits if a grism direct image is being made
        if (self.params['Output']['grism_source_image'] == True) or (self.params['Inst']['mode'] in ["pom", "wfss"]):
            extrapixy = np.int((maxy + 1)/2 * (self.coord_adjust['y'] - 1.))
            miny -= extrapixy
            maxy += extrapixy
            extrapixx = np.int((maxx + 1)/2 * (self.coord_adjust['x'] - 1.))
            minx -= extrapixx
            maxx += extrapixx

        # Now, expand the dimensions again to include point
        # sources that fall only partially on the subarray
        miny -= edgey
        maxy += edgey
        minx -= edgex
        maxx += edgex

        # Write out the RA and Dec of the field center to the output file
        # Also write out column headers to prepare for source list
        pslist.write(("# Field center (degrees): %13.8f %14.8f y axis rotation angle "
                      "(degrees): %f  image size: %4.4d %4.4d\n" %
                      (self.ra, self.dec, self.params['Telescope']['rotation'], nx, ny)))
        pslist.write('#\n')
        pslist.write(("#    Index   RA_(hh:mm:ss)   DEC_(dd:mm:ss)   RA_degrees      "
                      "DEC_degrees     pixel_x   pixel_y    magnitude   counts/sec    counts/frame\n"))

        # Check the source list and remove any sources that are well outside the
        # field of view of the detector. These sources cause the coordinate
        # conversion to hang.
        indexes, lines = self.remove_outside_fov_sources(indexes, lines, pixelflag, 4096)

        # Determine the name of the column to use for source magnitudes
        mag_column = self.select_magnitude_column(lines, filename)

        start_time = time.time()
        times = []
        time_reported = False
        # Loop over input lines in the source list
        for index, values in zip(indexes, lines):
            # Warn user of how long this calcuation might take...
            if len(times) < 100:
                elapsed_time = time.time() - start_time
                times.append(elapsed_time)
                start_time = time.time()
            elif len(times) == 100 and time_reported is False:
                avg_time = np.mean(times)
                total_time = len(indexes) * avg_time
                print(("Expected time to process {} sources: {:.2f} seconds "
                       "({:.2f} minutes)".format(len(indexes), total_time, total_time/60)))
                time_reported = True

            pixelx, pixely, ra, dec, ra_str, dec_str = self.get_positions(values['x_or_RA'],
                                                                          values['y_or_Dec'],
                                                                          pixelflag, 4096)

            # Get the input magnitude of the point source
            mag = float(values[mag_column])

            if pixely > miny and pixely < maxy and pixelx > minx and pixelx < maxx:
                # set up an entry for the output table
                entry = [index, pixelx, pixely, ra_str, dec_str, ra, dec, mag]

                # Calculate the countrate for the source
                countrate = utils.magnitude_to_countrate(self.params['Inst']['mode'], magsys, mag,
                                                         photfnu=self.photfnu, photflam=self.photflam,
                                                         vegamag_zeropoint=self.vegazeropoint)
                framecounts = countrate * self.frametime

                # add the countrate and the counts per frame to pointSourceList
                # since they will be used in future calculations
                entry.append(countrate)
                entry.append(framecounts)

                # add the good point source, including location and counts, to the pointSourceList
                pointSourceList.add_row(entry)

                # write out positions, distances, and counts to the output file
                pslist.write("%i %s %s %14.8f %14.8f %9.3f %9.3f  %9.3f  %13.6e   %13.6e\n" % (index, ra_str, dec_str, ra, dec, pixelx, pixely, mag, countrate, framecounts))

        self.n_pointsources = len(pointSourceList)
        print("Number of point sources found within the requested aperture: {}".format(self.n_pointsources))
        # close the output file
        pslist.close()

        # If no good point sources were found in the requested array, alert the user
        if len(pointSourceList) < 1:
            print("INFO: no point sources within the requested array.")
            # print("The point source image option is being turned off")
            # self.runStep['pointsource']=False
            # if self.runStep['extendedsource'] == False and self.runStep['cosmicray'] == False:
            #    print("Error: no input point sources, extended image, nor cosmic rays specified")
            #    print("Exiting...")
            #    sys.exit()

        return pointSourceList

    def remove_outside_fov_sources(self, index, source, pixflag, delta_pixels):
        """Filter out entries in the source catalog that are located well outside the field of
        view of the detector. This can be a fairly rough cut. We just need to remove sources
        that are very far from the detector.

        CURRENTLY NOT USED

        Parameters:
        -----------
        index : list
            List of index numbers corresponding to the sources

        source : Table
            astropy Table containing catalog information

        pixflag : bool
            Flag indicating whether catalog positions are given in units of
            pixels (True), or RA, Dec (False)

        delta_pixels : int
            Number of columns/rows outside of the nominal detector size (2048x2048)
            to keep sources in the source list. (e.g. delta_pixels=2048 will keep all
            sources located at -2048 to 4096.)

        Returns:
        --------
        index : list
            List of filtered index numbers corresponding to sources
            within or close to the field of view

        source : Table
            astropy Table containing filtered list of sources
        """
        catalog_x = source['x_or_RA']
        catalog_y = source['y_or_Dec']

        if pixflag:
            minx = 0 - delta_pixels
            maxx = self.output_dims[1] + delta_pixels
            miny = 0 - delta_pixels
            maxy = self.output_dims[0] + delta_pixels
            good = ((catalog_x > minx) & (catalog_x < maxx) & (catalog_y > miny) & (catalog_y < maxy))
        else:
            delta_degrees = (delta_pixels * self.siaf.XSciScale) / 3600. * u.deg
            reference = SkyCoord(ra=self.ra * u.deg, dec=self.dec * u.deg)

            # Need to determine the units of the RA values.
            # Dec units should always be degrees whether or not they are in decimal
            # or DD:MM:SS or DDd:MMm:SSs formats.
            dec_unit = u.deg
            try:
                # if it can be converted to a float, assume decimal degrees
                entry0 = float(catalog_x[0])
                ra_unit = u.deg
            except ValueError:
                # if it cannot be converted to a float, then the unit is 'hour'
                ra_unit = 'hour'

            # Assume that units are consisent within each column. (i.e. no mixing of
            # 12h:23m:34.5s and 189.87463 degrees within a column)
            catalog = SkyCoord(ra=catalog_x, dec=catalog_y, unit=(ra_unit, dec_unit))
            good = np.where(reference.separation(catalog) < delta_degrees)[0]

        filtered_sources = source[good]
        filtered_indexes = index[good]

        return filtered_indexes, filtered_sources

    def makePointSourceImage(self, pointSources):
        dims = np.array(self.nominal_dims)

        # offset that needs to be applied to the x, y positions of the
        # source list to account for case where we make a point
        # source image that is extra-large, to be used as a grism
        # direct image
        deltax = 0
        deltay = 0

        newdimsx = np.int(dims[1] * self.coord_adjust['x'])
        newdimsy = np.int(dims[0] * self.coord_adjust['y'])
        deltax = self.coord_adjust['xoffset']
        deltay = self.coord_adjust['yoffset']
        dims = np.array([newdimsy, newdimsx])

        # create the empty image
        psfimage = np.zeros((dims[0], dims[1]))

        # create empty segmentation map
        seg = segmap.SegMap()
        seg.xdim = newdimsx
        seg.ydim = newdimsy
        seg.initialize_map()

        # Loop over the entries in the point source list
        interval = self.params['simSignals']['psfpixfrac']
        numperpix = int(1./interval)
        for entry in pointSources:
            # adjust x, y position if the grism output image is requested
            xpos = entry['pixelx'] + deltax
            ypos = entry['pixely'] + deltay

            # desired counts per second in the point source
            counts = entry['countrate_e/s']  # / self.frametime

            # find sub-pixel offsets in position from the center of the pixel
            xoff = math.floor(xpos)
            yoff = math.floor(ypos)
            xfract = abs(xpos-xoff)
            yfract = abs(ypos-yoff)

            # Now we need to determine the proper PSF
            # file to read in from the library
            # This depends on the sub-pixel offsets above
            a_in = interval * int(numperpix*xfract + 0.5)
            b_in = interval * int(numperpix*yfract + 0.5)
            if a_in > 0.5:
                a_in -= 1
                xpos += 1
                xoff = math.floor(xpos)
                xfract = abs(xpos-xoff)
            if b_in > 0.5:
                b_in -= 1
                ypos += 1
                yoff = math.floor(ypos)
                yfract = abs(ypos-yoff)

            astr = "{0:.{1}f}".format(a_in, 2)
            bstr = "{0:.{1}f}".format(b_in, 2)

            #generate the psf file name based on the center of the point source
            #in units of fraction of a pixel
            frag = astr + '_' + bstr
            frag = frag.replace('-', 'm')
            frag = frag.replace('.', 'p')

            # now create the PSF image. If no PSF library is supplied
            # then webbpsf will be called to create a PSF. In that case, return
            # zeros right now for the PSF
            if self.params['simSignals']['psfpath'] is None:
                webbpsfimage = self.psfimage
            else:
                # case where PSF library location is specified.
                # Read in the appropriate PSF file
                try:
                    psffn = self.psfname + '_' + frag + '.fits'
                    local = os.path.isfile(psffn)
                    if local:
                        webbpsfimage = fits.getdata(psffn)
                    else:
                        raise FileNotFoundError("PSF file {} not found.".format(psffn))
                except:
                    raise RuntimeError("ERROR: Could not load PSF file {} from library".format(psffn))

            # Normalize the total signal in the PSF as read in
            totalsignal = np.sum(webbpsfimage)
            webbpsfimage /= totalsignal

            # Extract the appropriate subarray from the PSF image if necessary
            # Assume that the brightest pixel corresponds to the peak of the psf
            #nyshift, nxshift = np.where(webbpsfimage == np.max(webbpsfimage))
            #nyshift = nyshift[0]
            #nxshift = nxshift[0]
            psfshape = webbpsfimage.shape
            if ((psfshape[0] % 2 == 0) | (psfshape[1] % 2 == 0)):
                print(('WARNING: PSF file contains an even number of rows and/or columns. '
                       'Odd numbers are recommended. Mirage assumes the PSF is centered in '
                       'the array. For an even number of rows or columns, Mirage assumes the '
                       'PSF is centered on the pixel to the left and/or below the center of '
                       'the array. If this is not true, there will be source placement errors.'))
            nyshift = psfshape[0] // 2
            nxshift = psfshape[1] // 2

            psfdims = webbpsfimage.shape
            nx = int(xoff)
            ny = int(yoff)
            i1 = max(nx - nxshift, 0)
            i2 = min(nx + 1 + nxshift, dims[1])
            j1 = max(ny - nyshift, 0)
            j2 = min(ny + 1 + nyshift, dims[0])
            k1 = nxshift - (nx - i1)
            k2 = nxshift + (i2 - nx)
            l1 = nyshift - (ny - j1)
            l2 = nyshift + (j2 - ny)

            # if the cutout for the psf is larger than
            # the psf array, truncate it, along with the array
            # in the source image where it will be placed
            if l2 > psfdims[0]:
                l2 = psfdims[0]
                j2 = j1 + (l2 - l1)

            if k2 > psfdims[1]:
                k2 = psfdims[1]
                i2 = i1 + (k2 - k1)

            # At this point coordinates are in the final output array coordinate system, so there
            # should be no negative values, nor values larger than the output array size
            if j1 < 0 or i1 < 0 or l1 < 0 or k1 < 0:
                print(j1, i1, l1, k1)
                print('bad low')
            if j2 > (dims[0] + 1) or i2 > (dims[1] + 1) or l2 > (psfdims[1] + 1) or k2 > (psfdims[1] + 1):
                print(j2, i2, l2, k2)
                print('bad high')

            try:
                psfimage[j1:j2, i1:i2] = psfimage[j1:j2, i1:i2] + webbpsfimage[l1:l2, k1:k2] * counts
                # Divide readnoise by 100 sec, which is a 10 group RAPID ramp?
                noiseval = self.single_ron / 100. + self.params['simSignals']['bkgdrate']
                if self.params['Inst']['mode'].lower() in ['wfss', 'ts_wfss']:
                    noiseval += self.grism_background
                seg.add_object_noise(webbpsfimage[l1:l2, k1:k2] * counts, j1, i1, entry['index'], noiseval)
            except:
                # In here we catch sources that are off the edge
                # of the detector. These may not necessarily be caught in
                # getpointsourcelist because if the PSF is not centered
                # in the webbpsf stamp, then the area to be pulled from
                # the stamp may shift off of the detector.
                pass

        return psfimage, seg.segmap

    def cropPSF(self, psf):
        '''take an array containing a psf and crop it such that the brightest
        pixel is in the center of the array'''
        nyshift, nxshift = np.where(psf == np.max(psf))
        nyshift = nyshift[0]
        nxshift = nxshift[0]
        py, px = psf.shape

        xl = nxshift - 0
        xr = px - nxshift - 1
        if xl <= xr:
            xdist = xl
        if xr < xl:
            xdist = xr

        yl = nyshift - 0
        yr = py - nyshift - 1
        if yl <= yr:
            ydist = yl
        if yr < yl:
            ydist = yr

        return psf[nyshift - ydist:nyshift + ydist + 1, nxshift - xdist:nxshift + xdist + 1]

    def readPointSourceFile(self, filename):
        """Read in the point source catalog file

        Parameters:
        -----------
        filename : str
            Filename of catalog file to be read in

        Returns:
        --------
        gtab : Table
            astropy Table containing catalog

        pflag : bool
            Flag indicating units of source locations. True for detector
            pixels, False for RA, Dec

        msys : str
            Magnitude system of the source brightnesses (e.g. 'abmag')
        """
        try:
            gtab = ascii.read(filename)
            # Look at the header lines to see if inputs
            # are in units of pixels or RA, Dec
            pflag = False
            try:
                if 'position_pixels' in gtab.meta['comments'][0:4]:
                    pflag = True
            except:
                pass
            # Check to see if magnitude system is specified
            # in the comments. If not default to AB mag
            msys = 'abmag'
            condition = ('stmag' in gtab.meta['comments'][0:4]) | ('vegamag' in gtab.meta['comments'][0:4])
            if condition:
                msys = [l for l in gtab.meta['comments'][0:4] if 'mag' in l][0]
                msys = msys.lower()

        except:
            raise IOError("WARNING: Unable to open the source list file {}".format(filename))

        return gtab, pflag, msys

    def select_magnitude_column(self, catalog, catalog_file_name):
        """Select the appropriate column to use for source magnitudes from the input source catalog. If there
        is a specific column name constructed as <instrument>_<filter>_magnitude to use for source magnitudes
        (e.g. nircam_f200w_magnitude) then use that. (NOTE: for FGS we search for a column name of
        'fgs_magnitude'). If not, check for a generic 'magnitude' column. If neither are present, raise an
        error.

        Parameters
        ----------

        catalog : astropy.table.Table
            Source catalog

        catalog_file_name : str
            Name of the catalog file. Used only when raising errors.

        Returns
        -------

        specific_mag_col : str
            The name of the catalog column to use for source magnitudes
        """
        # Determine the filter name to look for
        if self.params['Inst']['instrument'].lower() in ['nircam', 'niriss']:
            if self.params['Readout']['pupil'][0].upper() == 'F':
                usefilt = 'pupil'
            else:
                usefilt = 'filter'
            filter_name = self.params['Readout'][usefilt].lower()
            # Construct the column header to look for
            specific_mag_col = "{}_{}_magnitude".format(self.params['Inst']['instrument'].lower(),
                                                        filter_name)

        elif self.params['Inst']['instrument'].lower() == 'fgs':
            specific_mag_col = "fgs_magnitude"

        # Search catalog column names.
        if specific_mag_col in catalog.colnames:
            print("Using {} column in {} for magnitudes".format(specific_mag_col,
                                                                os.path.split(catalog_file_name)[1]))
            return specific_mag_col

        elif 'magnitude' in catalog.colnames:
            print(("WARNING: Catalog {} does not have a magnitude column called {}, "
                   "but does have a generic 'magnitude' column. Continuing simulation using that."
                   .format(os.path.split(catalog_file_name)[1], specific_mag_col)))
            return "magnitude"
        else:
            raise ValueError(("WARNING: Catalog {} has no magnitude column specifically for {} {}, "
                              "nor a generic 'magnitude' column. Unable to proceed."
                              .format(os.path.split(catalog_file_name)[1], self.params['Inst']['instrument'],
                                      filter_name.upper())))

    def makePos(self, alpha1, delta1):
        # given a numerical RA/Dec pair, convert to string
        # values hh:mm:ss
        if ((alpha1 < 0) or (alpha1 >= 360.)):
            alpha1 = alpha1 % 360
        if delta1 < 0.:
            sign = "-"
            d1 = abs(delta1)
        else:
            sign = "+"
            d1 = delta1
        decd = int(d1)
        value = 60. * (d1 - float(decd))
        decm = int(value)
        decs = 60. * (value - decm)
        a1 = alpha1 / 15.0
        radeg = int(a1)
        value = 60. * (a1 - radeg)
        ramin = int(value)
        rasec = 60. * (value - ramin)
        alpha2 = "%2.2d:%2.2d:%7.4f" % (radeg, ramin, rasec)
        delta2 = "%1s%2.2d:%2.2d:%7.4f" % (sign, decd, decm, decs)
        alpha2 = alpha2.replace(" ", "0")
        delta2 = delta2.replace(" ", "0")
        return alpha2, delta2

    def RADecToXY_astrometric(self, ra, dec):
        """Translate backwards, RA, Dec to V2, V3. If a distortion reference file is
        provided, use that. Otherwise fall back to pysiaf.

        Parameters:
        -----------
        ra : float
            Right ascention value, in degrees, to be translated.

        dec : float
            Declination value, in degrees, to be translated.

        Returns:
        --------
        pixelx : float
            X coordinate value in the aperture corresponding to the input location

        pixely : float
            Y coordinate value in the aperture corresponding to the input location
        """
        loc_v2, loc_v3 = pysiaf.utils.rotations.getv2v3(self.attitude_matrix, ra, dec)

        if self.coord_transform is not None:
            # Use the distortion reference file to translate from V2, V3 to RA, Dec
            pixelx, pixely = self.coord_transform.inverse(loc_v2, loc_v3)
        else:
            # print('SIAF: using {} to transform from tel to sci'.format(self.siaf.AperName))
            pixelx, pixely = self.siaf.tel_to_sci(loc_v2, loc_v3)
            # Subtract 1 from SAIF-derived results since SIAF works in a 1-indexed coord system
            pixelx -= 1
            pixely -= 1
        return pixelx, pixely

    def object_separation(self, radec1, radec2, wcs):
        """
        Calculate the distance between two points on the sky given their
        RA, Dec values. Also calculate the angle (east of north?) between
        the two points.

        Parameters:
        -----------
        radec1 : list
            2-element list giving the RA, Dec (in decimal degrees) for
            the first object

        radec2 : list
            2-element list giving the RA, Dec (in decimal degrees) for
            the second object

        Returns:
        --------
        distance : float
            Angular separation (in degrees) between the two objects

        angle : float
            Angle (east of north?) separating the two sources
        """
        c1 = SkyCoord(radec1[0]*u.degree, radec1[1]*u.degree, frame='icrs')
        c2 = SkyCoord(radec2[0]*u.degree, radec2[1]*u.degree, frame='icrs')
        sepra, sepdec = c1.spherical_offsets_to(c2).to_pixel(wcs)
        return sepra, sepdec

    def XYToRADec(self, pixelx, pixely):
        """Translate a given x, y location on the detector to RA, Dec. If a
        distortion reference file is provided, use that. Otherwise fall back to
        using pysiaf.

        Parameters:
        -----------
        pixelx : float
            X coordinate value in the aperture

        pixely : float
            Y coordinate value in the aperture

        Returns:
        --------
        ra : float
            Right ascention value in degrees

        dec : float
            Declination value in degrees

        ra_str : str
            Right ascention value in HH:MM:SS

        dec_str : str
            Declination value in DD:MM:SS
        """
        if self.coord_transform is not None:
            loc_v2, loc_v3 = self.coord_transform(pixelx, pixely)
        else:
            # Use SIAF to do the calculations if the distortion reffile is
            # not present. In this case, add 1 to the input pixel values
            # since SIAF works in a 1-indexed coordinate system.
            loc_v2, loc_v3 = self.siaf.sci_to_tel(pixelx + 1, pixely + 1)

        ra, dec = pysiaf.utils.rotations.pointing(self.attitude_matrix, loc_v2, loc_v3)

        # Translate the RA/Dec floats to strings
        ra_str, dec_str = self.makePos(ra, dec)

        return ra, dec, ra_str, dec_str

    def readGalaxyFile(self, filename):
        # Read in the galaxy source list
        try:
            # read table
            gtab = ascii.read(filename)

            # Look at the header lines to see if inputs
            # are in units of pixels or RA, Dec
            pflag = False
            rpflag = False
            try:
                if 'position_pixels' in gtab.meta['comments'][0:4]:
                    pflag = True
            except:
                pass
            try:
                if 'radius_pixels' in gtab.meta['comments'][0:4]:
                    rpflag = True
            except:
                pass
            # Check to see if magnitude system is specified in the comments
            # If not assume AB mags
            msys = 'abmag'
            condition = ('stmag' in gtab.meta['comments'][0:4]) | ('vegamag' in gtab.meta['comments'][0:4])
            if condition:
                msys = [l for l in gtab.meta['comments'][0:4] if 'mag' in l][0]
                msys = msys.lower()

        except:
            raise IOError("WARNING: Unable to open the galaxy source list file {}".format(filename))

        return gtab, pflag, rpflag, msys

    def filterGalaxyList(self, galaxylist, pixelflag, radiusflag, magsystem, catfile):
        # given a list of galaxies (location, size, orientation, magnitude)
        # keep only those which will fall fully or partially on the output array

        filteredList = Table(names=('index', 'pixelx', 'pixely', 'RA', 'Dec',
                                    'RA_degrees', 'Dec_degrees', 'V2', 'V3',
                                    'radius', 'ellipticity', 'pos_angle',
                                    'sersic_index', 'magnitude', 'countrate_e/s',
                                    'counts_per_frame_e'),
                             dtype=('i', 'f', 'f', 'S14', 'S14', 'f', 'f', 'f',
                                    'f', 'f', 'f', 'f', 'f', 'f', 'f', 'f'))

        # Each entry in galaxylist is:
        # index x_or_RA  y_or_Dec  radius  ellipticity  pos_angle  sersic_index  magnitude
        # remember that x/y are interpreted as coordinates in the output subarray
        # NOT full frame coordinates. This is the same as the point source list coords

        # First, begin to define the pixel limits beyond which a galaxy will be completely
        # outside of the field of view
        # First, coord limits for just the subarray
        miny = 0
        maxy = self.subarray_bounds[3] - self.subarray_bounds[1]
        minx = 0
        maxx = self.subarray_bounds[2] - self.subarray_bounds[0]
        ny = self.subarray_bounds[3] - self.subarray_bounds[1] + 1
        nx = self.subarray_bounds[2] - self.subarray_bounds[0] + 1

        #Expand the limits if a grism direct image is being made
        if (self.params['Output']['grism_source_image'] == True) or (self.params['Inst']['mode'] in ["pom", "wfss"]):
            extrapixy = np.int((maxy + 1)/2 * (self.grism_direct_factor - 1.))
            miny -= extrapixy
            maxy += extrapixy
            extrapixx = np.int((maxx + 1)/2 * (self.grism_direct_factor - 1.))
            minx -= extrapixx
            maxx += extrapixx

            nx = np.int(nx * self.grism_direct_factor)
            ny = np.int(ny * self.grism_direct_factor)

        # If an index column is present use that, otherwise
        # create one
        indexes = self.get_index_numbers(galaxylist)

        # Check the source list and remove any sources that are well outside the
        # field of view of the detector. These sources cause the coordinate
        # conversion to hang.
        indexes, galaxylist = self.remove_outside_fov_sources(indexes, galaxylist, pixelflag, 4096)

        # Determine the name of the column to use for source magnitudes
        mag_column = self.select_magnitude_column(galaxylist, catfile)

        # Loop over galaxy sources
        for index, source in zip(indexes, galaxylist):

            # If galaxy radii are given in units of arcseconds, translate to pixels
            if radiusflag is False:
                source['radius'] /= self.siaf.XSciScale

            # how many pixels beyond the nominal subarray edges can a source be located and
            # still have it fall partially on the subarray? Galaxy stamps are nominally set to
            # have a length and width equal to 100 times the requested radius.
            edgex = source['radius'] * 100 / 2 - 1
            edgey = source['radius'] * 100 / 2 - 1

            # reset the field of view limits for the size of the current stamp image
            outminy = miny - edgey
            outmaxy = maxy + edgey
            outminx = minx - edgex
            outmaxx = maxx + edgex

            pixelx, pixely, ra, dec, ra_str, dec_str = self.get_positions(source['x_or_RA'],
                                                                          source['y_or_Dec'],
                                                                          pixelflag, 4096)

            # only keep the source if the peak will fall within the subarray
            if pixely > outminy and pixely < outmaxy and pixelx > outminx and pixelx < outmaxx:

                pixelv2, pixelv3 = pysiaf.utils.rotations.getv2v3(self.attitude_matrix, ra, dec)
                entry = [index, pixelx, pixely, ra_str, dec_str, ra, dec, pixelv2, pixelv3,
                         source['radius'], source['ellipticity'], source['pos_angle'], source['sersic_index']]

                # Now look at the input magnitude of the point source
                # append the mag and pixel position to the list of ra, dec
                mag = float(source[mag_column])
                entry.append(mag)

                # Convert magnitudes to countrate (ADU/sec) and counts per frame
                rate = utils.magnitude_to_countrate(self.params['Inst']['mode'], magsystem, mag,
                                                    photfnu=self.photfnu, photflam=self.photflam,
                                                    vegamag_zeropoint=self.vegazeropoint)
                framecounts = rate * self.frametime

                # add the countrate and the counts per frame to pointSourceList
                # since they will be used in future calculations
                entry.append(rate)
                entry.append(framecounts)

                # add the good point source, including location and counts, to the pointSourceList
                filteredList.add_row(entry)

        # Write the results to a file
        self.n_galaxies = len(filteredList)
        print(("Number of galaxies found within the requested aperture: {}".format(self.n_galaxies)))

        if self.n_galaxies == 0:
            if self.n_pointsources == 0:
                raise ValueError(('No point sources or galaxies found in input catalog; empty seed image '
                                  'would be created.'))

        filteredList.meta['comments'] = [("Field center (degrees): %13.8f %14.8f y axis rotation angle "
                                          "(degrees): %f  image size: %4.4d %4.4d\n" %
                                          (self.ra, self.dec, self.params['Telescope']['rotation'], nx, ny))]
        filteredOut = self.basename + '_galaxySources.list'
        filteredList.write(filteredOut, format='ascii', overwrite=True)
        return filteredList

    def create_galaxy(self, radius, ellipticity, sersic, posang, totalcounts):
        # given relevent parameters, create a model sersic image with a given radius, eccentricity,
        # position angle, and total counts.

        # create the grid of pixels
        meshmax = np.min([np.int(self.ffsize * self.coord_adjust['y']), radius * 100.])
        x, y = np.meshgrid(np.arange(meshmax), np.arange(meshmax))

        # Center the galaxy in the array
        xc = meshmax / 2
        yc = meshmax / 2

        # Create model
        mod = Sersic2D(amplitude=1, r_eff=radius, n=sersic, x_0=xc, y_0=yc,
                       ellip=ellipticity, theta=posang)

        # Create instance of model
        img = mod(x, y)

        # Check to see if you've cropped too small and there is still significant signal
        # at the edges
        mxedge = np.max(np.array([np.max(img[:, -1]), np.max(img[:, 0]), np.max(img[0, :]), np.max(img[-1, :])]))
        if mxedge > 0.001:
            print('Too small!')

        # Scale such that the total number of counts in the galaxy matches the input
        summedcounts = np.sum(img)
        if summedcounts == 0:
            print('Zero counts in image in create_galaxy: ', radius, ellipticity, sersic, posang, totalcounts)
            factor = 0.
        else:
            factor = totalcounts / summedcounts
        img = img * factor

        # Crop image down such that it contains 99.95% of the total signal
        img = self.crop_galaxy_stamp(img, 0.9995)
        return img

    def crop_galaxy_stamp(self, stamp, threshold):
        """Crop an input stamp image containing a galaxy to a size that
        contains only threshold times the total signal. This is an
        attempt to speed up the simulator a bit, since the galaxy stamp
        images are often very large. Note that galaxy stamp images being
        fed into this function are currently always square.

        Arguments:
        ----------
        stamp -- 2D stamp image of galaxy
        threshold -- fraction of total flux to keep in the cropped image
                      (e.g. 0.999 = 99.9%)

        Returns:
        --------
        cropped image
        """
        totsignal = np.sum(stamp)
        # In the case of no signal, return the original stamp image.
        # This can happen for some Sersic profile parameters when the galaxy
        # is very small compared to the pixel size.
        if totsignal == 0.:
            return stamp
        yd, xd = stamp.shape
        mid = np.int(xd / 2)
        for rad in range(mid):
            signal = np.sum(stamp[mid - rad:mid + rad + 1, mid - rad:mid + rad + 1]) / totsignal
            if signal >= threshold:
                return stamp[mid - rad:mid + rad + 1, mid - rad:mid + rad + 1]
        # If we make it all the way through the stamp without
        # hitting the threshold, then return the full stamp image
        return stamp

    def makeGalaxyImage(self, file, psf):
        # Using the entries in the 'simSignals' 'galaxyList' file, create a countrate image
        # of model galaxies (sersic profile)

        # Read in the list of galaxies (positions and magnitides)
        glist, pixflag, radflag, magsys = self.readGalaxyFile(file)
        if pixflag:
            print("Galaxy list input positions assumed to be in units of pixels.")
        else:
            print("Galaxy list input positions assumed to be in units of RA and Dec.")

        if radflag:
            print("Galaxy list input radii assumed to be in units of pixels.")
        else:
            print("Galaxy list input radii assumed to be in units of arcsec.")

        # Extract and save only the entries which will land (fully or partially) on the
        # aperture of the output
        galaxylist = self.filterGalaxyList(glist, pixflag, radflag, magsys, file)

        # galaxylist is a table with columns:
        # 'pixelx', 'pixely', 'RA', 'Dec', 'RA_degrees', 'Dec_degrees', 'radius', 'ellipticity',
        # 'pos_angle', 'sersic_index', 'magnitude', 'countrate_e/s', 'counts_per_frame_e'

        # final output image
        origyd, origxd = self.nominal_dims
        # origyd, origxd = self.dark.data[0, 0, :, :].shape
        yd = origyd
        xd = origxd

        # expand if a grism source image is being made
        xfact = 1
        yfact = 1
        if (self.params['Output']['grism_source_image']) or (self.params['Inst']['mode'] in ["pom", "wfss"]):
            # xfact = self.grism_direct_factor
            # yfact = self.grism_direct_factor
            # elif
            yd = np.int(origyd * self.coord_adjust['y'])
            xd = np.int(origxd * self.coord_adjust['x'])

        # create the final galaxy countrate image
        galimage = np.zeros((yd, xd))
        dims = galimage.shape

        # Create corresponding segmentation map
        segmentation = segmap.SegMap()
        segmentation.xdim = xd
        segmentation.ydim = yd
        segmentation.initialize_map()

        # Adjust the coordinate system of the galaxy list if working with a grism direct image output
        deltax = 0
        deltay = 0
        if (self.params['Output']['grism_source_image']) or (self.params['Inst']['mode'] in ["pom", "wfss"]):
            deltax = np.int((dims[1] - origxd) / 2)
            deltay = np.int((dims[0] - origyd) / 2)

        # create attitude matrix so we can calculate the North->V3 angle for
        # each galaxy
        # attitude_matrix = self.getAttitudeMatrix()

        # For each entry, create an image, and place it onto the final output image
        for entry in galaxylist:

            # Get position angle in the correct units. Inputs for each
            # source are degrees east of north. So we need to find the
            # angle between north and V3, and then the angle between
            # V3 and the y-axis on the detector. The former can be found
            # using rotations.posang(attitude_matrix, v2, v3). The latter
            # is just V3SciYAngle in the SIAF (I think???)
            # v3SciYAng is measured in degrees, from V3 towards the Y axis,
            # measured from V3 towards V2.
            north_to_east_V3ang = rotations.posangle(self.attitude_matrix, entry['V2'], entry['V3'])
            xposang = 0. - (self.siaf.V3SciXAngle - north_to_east_V3ang + self.local_roll - entry['pos_angle']
                            + 90. + self.params['Telescope']['rotation'])

            # first create the galaxy image
            stamp = self.create_galaxy(entry['radius'], entry['ellipticity'], entry['sersic_index'],
                                       xposang*np.pi / 180., entry['counts_per_frame_e'])

            # convolve the galaxy with the instrument PSF
            stamp = s1.fftconvolve(stamp, psf, mode='same')

            # Now add the stamp to the main image
            # Extract the appropriate subarray from the galaxy image if necessary
            galdims = stamp.shape

            # print('requested radius: {}  stamp size: {}'.format(entry['radius'], galdims))

            nyshift = int(galdims[0] / 2)
            nxshift = int(galdims[1] / 2)

            nx = int(entry['pixelx'] + deltax)
            ny = int(entry['pixely'] + deltay)
            i1 = max(nx - nxshift, 0)
            i2 = min(nx + 1 + nxshift, dims[1])
            j1 = max(ny - nyshift, 0)
            j2 = min(ny + 1 + nyshift, dims[0])
            k1 = nxshift - (nx - i1)
            k2 = nxshift + (i2 - nx)
            l1 = nyshift - (ny - j1)
            l2 = nyshift + (j2 - ny)

            # if the cutout for the psf is larger than
            # the psf array, truncate it, along with the array
            # in the source image where it will be placed
            if l2 > galdims[0]:
                l2 = galdims[0]
                j2 = j1 + (l2 - l1)

            if k2 > galdims[1]:
                k2 = galdims[1]
                i2 = i1 + (k2 - k1)

            # At this point coordinates are in the final output array coordinate system, so there
            # should be no negative values, nor values larger than the output array size
            if j1 < 0 or i1 < 0 or l1 < 0 or k1 < 0:
                print(j1, i1, l1, k1)
                print('bad low')
            if j2 > (dims[0] + 1) or i2 > (dims[1] + 1) or l2 > (galdims[1] + 1) or k2 > (galdims[1] + 1):
                print(j2, i2, l2, k2)
                print('bad high')

            if ((j2 > j1) and (i2 > i1) and (l2 > l1) and (k2 > k1) and (j1 < dims[0]) and (i1 < dims[0])):
                galimage[j1:j2, i1:i2] = galimage[j1:j2, i1:i2] + stamp[l1:l2, k1:k2]
                # Divide readnoise by 100 sec, which is a 10 group RAPID ramp?
                noiseval = self.single_ron / 100. + self.params['simSignals']['bkgdrate']
                if self.params['Inst']['mode'].lower() in ['wfss', 'ts_wfss']:
                    noiseval += self.grism_background
                segmentation.add_object_noise(stamp[l1:l2, k1:k2], j1, i1, entry['index'], noiseval)

            else:
                pass
                # print("Source located entirely outside the field of view. Skipping.")

        return galimage, segmentation.segmap

    def getExtendedSourceList(self, filename):
        # read in the list of point sources to add, and adjust the
        # provided positions for astrometric distortion

        extSourceList = Table(names=('index', 'pixelx', 'pixely', 'RA', 'Dec',
                                     'RA_degrees', 'Dec_degrees', 'magnitude',
                                     'countrate_e/s', 'counts_per_frame_e'),
                              dtype=('i', 'f', 'f', 'S14', 'S14', 'f', 'f', 'f', 'f', 'f'))

        try:
            lines, pixelflag, magsys = self.readPointSourceFile(filename)
            if pixelflag:
                print("Extended source list input positions assumed to be in units of pixels.")
            else:
                print("Extended list input positions assumed to be in units of RA and Dec.")
        except:
            print("WARNING: Unable to open the extended source list file {}".format(filename))
            sys.exit()

        # File to save adjusted point source locations
        eoutcat = self.params['Output']['file'][0:-5] + '_extendedsources.list'
        eslist = open(eoutcat, 'w')

        dtor = math.radians(1.)
        nx = (self.subarray_bounds[2] - self.subarray_bounds[0]) + 1
        ny = (self.subarray_bounds[3] - self.subarray_bounds[1]) + 1
        xc = (self.subarray_bounds[2] + self.subarray_bounds[0]) / 2.
        yc = (self.subarray_bounds[3] + self.subarray_bounds[1]) / 2.

        # Write out the RA and Dec of the field center to the output file
        # Also write out column headers to prepare for source list
        eslist.write(("# Field center (degrees): %13.8f %14.8f y axis rotation angle "
                      "(degrees): %f  image size: %4.4d %4.4d\n" %
                      (self.ra, self.dec, self.params['Telescope']['rotation'], nx, ny)))
        eslist.write('# \n')
        eslist.write(("#    Index   RA_(hh:mm:ss)   DEC_(dd:mm:ss)   RA_degrees      "
                      "DEC_degrees     pixel_x   pixel_y    magnitude   counts/sec    counts/frame\n"))

        # Add an index column if not present
        indexes = self.get_index_numbers(lines)

        # Check the source list and remove any sources that are well outside the
        # field of view of the detector. These sources cause the coordinate
        # conversion to hang.
        indexes, lines = self.remove_outside_fov_sources(indexes, lines, pixelflag, 4096)

        print("After extended sources, max index is {}".format(self.maxindex))

        # Determine the name of the column to use for source magnitudes
        mag_column = self.select_magnitude_column(lines, filename)

        # Loop over input lines in the source list
        all_stamps = []
        for indexnum, values in zip(indexes, lines):
            try:
                pixelx, pixely, ra, dec, ra_str, dec_str = self.get_positions(values['x_or_RA'],
                                                                              values['y_or_Dec'],
                                                                              pixelflag, 4096)
                # Get the input magnitude
                try:
                    mag = float(values[mag_column])
                except ValueError:
                    mag = None

                # Now find out how large the extended source image is, so we
                # know if all, part, or none of it will fall in the field of view
                ext_stamp = fits.getdata(values['filename'])
                if len(ext_stamp.shape) != 2:
                    ext_stamp = fits.getdata(values['filename'], 1)

                eshape = np.array(ext_stamp.shape)
                if len(eshape) == 2:
                    edgey, edgex = eshape / 2
                else:
                    print(("WARNING, extended source image {} is not 2D! "
                           "Not sure how to proceed. Quitting.".format(values['filename'])))
                    sys.exit()

                # Define the min and max source locations (in pixels) that fall onto the subarray
                # Inlude the effects of a requested grism_direct image, and also keep sources that
                # will only partially fall on the subarray
                # pixel coords here can still be negative and kept if the grism image is being made

                # First, coord limits for just the subarray

                miny = 0
                maxy = self.subarray_bounds[3] - self.subarray_bounds[1]
                minx = 0
                maxx = self.subarray_bounds[2] - self.subarray_bounds[0]

                # Expand the limits if a grism direct image is being made
                if (self.params['Output']['grism_source_image'] == True) or (self.params['Inst']['mode'] in ["pom", "wfss"]):
                    extrapixy = np.int((maxy + 1)/2 * (self.coord_adjust['y'] - 1.))
                    miny -= extrapixy
                    maxy += extrapixy
                    extrapixx = np.int((maxx + 1)/2 * (self.coord_adjust['x'] - 1.))
                    minx -= extrapixx
                    maxx += extrapixx

                # Now, expand the dimensions again to include point sources that fall only partially on the
                # subarray
                miny -= edgey
                maxy += edgey
                minx -= edgex
                maxx += edgex

                # Keep only sources within the appropriate bounds
                if pixely > miny and pixely < maxy and pixelx > minx and pixelx < maxx:

                    # Set up an entry for the output table
                    entry = [indexnum, pixelx, pixely, ra_str, dec_str, ra, dec, mag]

                    # save the stamp image after normalizing to a total signal of 1.
                    # and convolving with PSF if requested

                    if self.params['simSignals']['PSFConvolveExtended']:
                        ext_stamp = s1.fftconvolve(ext_stamp, self.centerpsf, mode='same')

                    norm_factor = np.sum(ext_stamp)
                    ext_stamp /= norm_factor
                    all_stamps.append(ext_stamp)

                    # If a magnitude is given then adjust the countrate to match it
                    if mag is not None:
                        # translate magnitudes to countrate
                        # scale = 10.**(0.4*(15.0-mag))
                        #
                        # get the countrate that corresponds to a 15th magnitude star for this filter
                        # if self.params['Readout']['pupil'][0].upper() == 'F':
                        #   usefilt = 'pupil'
                        # else:
                        #    usefilt = 'filter'
                        # cval = self.countvalues[self.params['Readout'][usefilt]]
                        #
                        # DEAL WITH THIS LATER, ONCE PYSYNPHOT IS INCLUDED WITH PIPELINE DIST?
                        # if cval == 0:
                        #    print("Countrate value for {} is zero in {}.".format(self.params['Readout'][usefilt], self.parameters['phot_file']))
                        #    print("Eventually attempting to calculate value using pysynphot.")
                        #    print("but pysynphot is not present in jwst build 6, so pushing off to later...")
                        #    sys.exit()
                        #    cval = self.findCountrate(self.params['Readout'][usefilt])

                        # translate to counts in single frame at requested array size
                        # framecounts = scale*cval*self.frametime
                        # countrate = scale*cval
                        # magwrite = mag

                        # Convert magnitudes to countrate (ADU/sec) and counts per frame
                        countrate = utils.magnitude_to_countrate(self.params['Inst']['mode'], magsys, mag,
                                                         photfnu=self.photfnu, photflam=self.photflam,
                                                         vegamag_zeropoint=self.vegazeropoint)
                        framecounts = countrate * self.frametime
                        magwrite = mag

                    else:
                        # In this case, no magnitude is given in the extended input list
                        # Assume the input stamp image is in units of e/sec then.
                        print("No magnitude given for extended source in {}.".format(values['filename']))
                        print("Assuming the original file is in units of counts per sec.")
                        print("Multiplying original file values by 'extendedscale'.")
                        countrate = norm_factor * self.params['simSignals']['extendedscale']
                        framecounts = countrate*self.frametime
                        magwrite = 99.99999

                    # add the countrate and the counts per frame to pointSourceList
                    # since they will be used in future calculations
                    # entry.append(scale)
                    entry.append(countrate)
                    entry.append(framecounts)

                    # add the good point source, including location and counts, to the pointSourceList
                    # self.pointSourceList.append(entry)
                    extSourceList.add_row(entry)

                    #write out positions, distances, and counts to the output file
                    eslist.write("%i %s %s %14.8f %14.8f %9.3f %9.3f  %9.3f  %13.6e   %13.6e\n" % (indexnum, ra_str, dec_str, ra, dec, pixelx, pixely, magwrite, countrate, framecounts))
            except:
                #print("ERROR: bad point source line %s. Skipping." % (line))
                pass
        print("Number of extended sources found within the requested aperture: {}".format(len(extSourceList)))
        # close the output file
        eslist.close()

        # If no good point sources were found in the requested array, alert the user
        if len(extSourceList) < 1:
            print("Warning: no non-sidereal extended sources within the requested array.")
            print("The extended source image option is being turned off")

        return extSourceList, all_stamps

    def makeExtendedSourceImage(self, extSources, extStamps):
        dims = np.array(self.nominal_dims)
        # dims = np.array(self.dark.data[0, 0, :, :].shape)

        # offset that needs to be applied to the x, y positions of the
        # source list to account for case where we make a point
        # source image that is extra-large, to be used as a grism
        # direct image
        deltax = 0
        deltay = 0

        newdimsx = np.int(dims[1] * self.coord_adjust['x'])
        newdimsy = np.int(dims[0] * self.coord_adjust['y'])
        deltax = self.coord_adjust['xoffset']
        deltay = self.coord_adjust['yoffset']
        dims = np.array([newdimsy, newdimsx])

        # create the empty image
        extimage = np.zeros((dims[0], dims[1]))

        # Create corresponding segmentation map
        segmentation = segmap.SegMap()
        segmentation.xdim = newdimsx
        segmentation.ydim = newdimsy
        segmentation.initialize_map()

        # Loop over the entries in the source list
        for entry, stamp in zip(extSources, extStamps):
            # adjust x, y position if the grism output image is requested
            xpos = entry['pixelx'] + deltax
            ypos = entry['pixely'] + deltay
            xoff = math.floor(xpos)
            yoff = math.floor(ypos)

            # desired counts per second in the source
            counts = entry['countrate_e/s']  # / self.frametime

            # Extract the appropriate subarray from the image if necessary
            # Assume that the brightest pixel corresponds to the peak of the source
            psfdims = stamp.shape
            nyshift, nxshift = np.array(psfdims) / 2
            nxshift = np.int(nxshift)
            nyshift = np.int(nyshift)
            nx = int(xoff)
            ny = int(yoff)
            i1 = max(nx - nxshift, 0)
            i2 = min(nx + 1 + nxshift, dims[1])
            j1 = max(ny - nyshift, 0)
            j2 = min(ny + 1 + nyshift, dims[0])
            k1 = nxshift - (nx - i1)
            k2 = nxshift + (i2 - nx)
            l1 = nyshift - (ny - j1)
            l2 = nyshift + (j2 - ny)

            # if the cutout for the psf is larger than
            # the psf array, truncate it, along with the array
            # in the source image where it will be placed
            if l2 > psfdims[0]:
                l2 = psfdims[0]
                j2 = j1 + (l2 - l1)

            if k2 > psfdims[1]:
                k2 = psfdims[1]
                i2 = i1 + (k2 - k1)

            # At this point coordinates are in the final output array coordinate system, so there
            # should be no negative values, nor values larger than the output array size
            if j1 < 0 or i1 < 0 or l1 < 0 or k1 < 0:
                print(j1, i1, l1, k1)
                print('bad low')
            if j2 > (dims[0] + 1) or i2 > (dims[1] + 1) or \
               l2 > (psfdims[1] + 1) or k2 > (psfdims[1] + 1):
                print(j2, i2, l2, k2)
                print('bad high')

            # Add stamp image to the extended source countrate image
            extimage[j1:j2, i1:i2] = extimage[j1:j2, i1:i2] + stamp[l1:l2, k1:k2] * counts
            # Divide readnoise by 100 sec, which is a 10 group RAPID ramp?
            noiseval = self.single_ron / 100. + self.params['simSignals']['bkgdrate']
            if self.params['Inst']['mode'].lower() in ['wfss', 'ts_wfss']:
                noiseval += self.grism_background

            #segmentation.add_object_noise(stamp[l1:l2, k1:k2]*counts, j1, i1, entry['index'], noiseval)
            indseg = self.seg_from_photutils(stamp[l1:l2, k1:k2] * counts, entry['index'], noiseval)
            segmentation.segmap[j1:j2, i1:i2] += indseg
        return extimage, segmentation.segmap

    def seg_from_photutils(self, image, number, noise):
        # Create a segmentation map for the input image
        # using photutils. In this case, the input noise
        # represents the single frame noise for the appropriate
        # observing mode
        map = detect_sources(image, noise * 3., 8).data + number
        return map

    def makeFilterTable(self):
        # Create the table that contains the possible filter list, quantum yields, and countrates for a
        # star with vega magnitude of 15 in each filter. Do this by reading in phot_file
        # listed in the parameter file.

        # FUTURE WORK: If the countrates are left as 0, then pysynphot will
        # be used to calculate them later
        try:
            cvals_tab = ascii.read(self.params['Reffiles']['phot'])
            instrumentfilternames = cvals_tab['filter'].data
            stringcountrates = cvals_tab['countrate_for_vegamag15'].data
            instrumentmag15countrates = [float(s) for s in stringcountrates]
            strinstrumentqy = cvals_tab['quantum_yield'].data
            qy = [float(s) for s in strinstrumentqy]
            self.countvalues = dict(zip(instrumentfilternames, instrumentmag15countrates))
            self.qydict = dict(zip(instrumentfilternames, qy))
        except:
            raise IOError("WARNING: Unable to read in {}.".format(self.params['Reffiles']['phot']))

    def readParameterFile(self):
        """Read in the parameter file"""
        # List of fields in the yaml file to check for extra colons
        search_cats = ['title:', 'PI_Name:', 'Science_category:', 'observation_label:']

        # Open the yaml file and check for the presence of extra colons
        adjust_file = False
        with open(self.paramfile) as infile:
            read_data = infile.readlines()
            for i, line in enumerate(read_data):
                for search_term in search_cats:
                    if search_term in line:
                        idx = []
                        hashidx = [200]
                        for m in re.finditer(':', line):
                            idx.append(m.start())
                        for mm in re.finditer('#', line):
                            hashidx.append(mm.start())
                        num = np.sum(np.array(idx) < min(hashidx))
                        if num > 1:
                            adjust_file = True
                            later_string = line[idx[0]+1:]
                            later_string = later_string.replace(':', ',')
                            newline = line[0: idx[0]+1] + later_string
                            read_data[i] = newline

        if adjust_file:
            # Make a copy of the original file and then delete it
            yaml_copy = 'orig_{}'.format(self.paramfile)
            shutil.copy2(self.paramfile, yaml_copy)
            os.remove(self.paramfile)

            # Write the adjusted lines to a new copy of the input file
            with open(self.paramfile, 'w') as f:
                for item in read_data:
                    f.write("{}".format(item))

        # Load the yaml file
        try:
            with open(self.paramfile, 'r') as infile:
                self.params = yaml.load(infile)
        except (ScannerError, FileNotFoundError, IOError) as e:
            print(e)

    def check_params(self):
        """Check input parameters for expected datatypes, values"""
        # Check instrument name
        if self.params['Inst']['instrument'].lower() not in INST_LIST:
            raise NotImplementedError("WARNING: {} instrument not implemented within ramp simulator")

        # Check entered mode:
        possibleModes = MODES[self.params['Inst']['instrument'].lower()]
        self.params['Inst']['mode'] = self.params['Inst']['mode'].lower()
        if self.params['Inst']['mode'] in possibleModes:
            pass
        else:
            raise ValueError(("WARNING: unrecognized mode {} for {}. Must be one of: {}"
                   .format(self.params['Inst']['mode'],
                           self.params['Inst']['instrument'], possibleModes)))

        # Check telescope tracking entry
        self.params['Telescope']['tracking'] = self.params['Telescope']['tracking'].lower()
        if self.params['Telescope']['tracking'] not in TRACKING_LIST:
            raise ValueError(("WARNING: telescope tracking set to {}, but must be one "
                              "of {}.".format(self.params['Telescope']['tracking'],
                                              TRACKING_LIST)))

        # Non-sidereal WFSS observations are not yet supported
        if self.params['Telescope']['tracking'] == 'non-sidereal' and \
           self.params['Inst']['mode'] in ['wfss','ts_wfss']:
            raise ValueError(("WARNING: wfss observations with non-sidereal "
                              "targets not yet supported."))

        # Set nframe and nskip according to the values in the
        # readout pattern definition file
        self.read_pattern_check()

        #Make sure that the requested number of groups is
        #less than or equal to the maximum allowed.
        #For full frame science operations, ngroup is going
        #to be limited to 10 for all readout patterns
        #except for the DEEP patterns, which can go to 20.
        #match = self.readpatterns['name'] == self.params['Readout']['readpatt'].upper()
        #if sum(match) == 1:
        #    maxgroups = self.readpatterns['maxgroups'].data[match][0]
        # if sum(match) == 0:
        #    print("Unrecognized readout pattern {}. Assuming a maximum allowed number of groups of 10.".format(self.params['Readout']['readpatt']))
        #    maxgroups = 10

        # if (self.params['Readout']['ngroup'] > maxgroups):
        #    print("WARNING: {} is limited to a maximum of {} groups. Proceeding with ngroup = {}.".format(self.params['Readout']['readpatt'], maxgroups, maxgroups))
        #    self.params['Readout']['readpatt'] = maxgroups


        # check for entries in the parameter file that are None or blank,
        # indicating the step should be skipped. Create a dictionary of steps
        # and populate with True or False
        self.runStep = {}
        self.runStep['pixelflat'] = self.checkRunStep(self.params['Reffiles']['pixelflat'])
        self.runStep['illuminationflat'] = self.checkRunStep(self.params['Reffiles']['illumflat'])
        self.runStep['astrometric'] = self.checkRunStep(self.params['Reffiles']['astrometric'])
        # self.runStep['distortion_coeffs'] = self.checkRunStep(self.params['Reffiles']['distortion_coeffs'])
        self.runStep['ipc'] = self.checkRunStep(self.params['Reffiles']['ipc'])
        self.runStep['crosstalk'] = self.checkRunStep(self.params['Reffiles']['crosstalk'])
        self.runStep['occult'] = self.checkRunStep(self.params['Reffiles']['occult'])
        self.runStep['pointsource'] = self.checkRunStep(self.params['simSignals']['pointsource'])
        self.runStep['galaxies'] = self.checkRunStep(self.params['simSignals']['galaxyListFile'])
        self.runStep['extendedsource'] = self.checkRunStep(self.params['simSignals']['extended'])
        self.runStep['movingTargets'] = self.checkRunStep(self.params['simSignals']['movingTargetList'])
        self.runStep['movingTargetsSersic'] = self.checkRunStep(self.params['simSignals']['movingTargetSersic'])
        self.runStep['movingTargetsExtended'] = self.checkRunStep(self.params['simSignals']['movingTargetExtended'])
        self.runStep['MT_tracking'] = self.checkRunStep(self.params['simSignals']['movingTargetToTrack'])
        self.runStep['zodiacal'] = self.checkRunStep(self.params['simSignals']['zodiacal'])
        self.runStep['scattered'] = self.checkRunStep(self.params['simSignals']['scattered'])
        # self.runStep['fwpw'] = self.checkRunStep(self.params['Reffiles']['filtpupilcombo'])
        self.runStep['pixelAreaMap'] = self.checkRunStep(self.params['Reffiles']['pixelAreaMap'])

        # Notify user if no catalogs are provided
        if self.params['simSignals']['pointsource'] == 'None':
            print('No point source catalog provided in yaml file.')

        if self.params['simSignals']['galaxyListFile'] == 'None':
            print('No galaxy catalog provided in yaml file.')

        # Read in list of zeropoints/photflam/photfnu
        self.zps = ascii.read(self.params['Reffiles']['flux_cal'])

        # Determine the instrument module and detector from the aperture name
        aper_name = self.params['Readout']['array_name']
        try:
            # previously detector was e.g. 'A1'. Let's make it NRCA1 to be more in
            # line with other instrument formats
            # detector = self.subdict[self.subdict['AperName'] == aper_name]['Detector'][0]
            # module = detector[0]
            detector = aper_name.split('_')[0]
            shortdetector = detector
            if self.params["Inst"]["instrument"].lower() == 'nircam':
                module = detector[3]
                shortdetector = detector[3:]
            elif self.params["Inst"]["instrument"].lower() == 'niriss':
                module = detector[0]
            elif self.params["Inst"]["instrument"].lower() == 'fgs':
                detector = detector.replace("FGS", "GUIDER")
                module = detector[0]
        except IndexError:
            raise ValueError('Unable to determine the detector/module in aperture {}'.format(aper_name))

        # In the future we expect zeropoints to be detector dependent, as they
        # currently are for FGS. So if we are working with NIRCAM or NIRISS,
        # manually add a Detector key to the dictionary as a placeholder.
        if self.params["Inst"]["instrument"].lower() in ["nircam", "niriss"]:
            self.zps = self.add_detector_to_zeropoints(detector)

        # Make sure the requested filter is allowed. For imaging, all filters
        # are allowed. In the future, other modes will be more restrictive
        if self.params['Readout']['pupil'][0].upper() == 'F':
            usefilt = 'pupil'
        else:
            usefilt = 'filter'

        # If instrument is FGS, then force filter to be 'NA' for the purposes
        # of constructing the correct PSF input path name. Then change to be
        # the DMS-required "N/A" when outputs are saved
        if self.params['Inst']['instrument'].lower() == 'fgs':
            self.params['Readout']['filter'] = 'NA'
            self.params['Readout']['pupil'] = 'NA'

        if self.params['Readout'][usefilt] not in self.zps['Filter']:
            raise ValueError(("WARNING: requested filter {} is not in the list"
                              " of possible filters."
                              .format(self.params['Readout'][usefilt])))

        # Get the photflambda and photfnu values that go with
        # the filter
        mtch = ((self.zps['Detector'] == detector) &
                (self.zps['Filter'] == self.params['Readout'][usefilt]) &
                (self.zps['Module'] == module))
        self.vegazeropoint = self.zps['VEGAMAG'][mtch][0]
        self.photflam = self.zps['PHOTFLAM'][mtch][0]
        self.photfnu = self.zps['PHOTFNU'][mtch][0]
        self.pivot = self.zps['Pivot_wave'][mtch][0]

        #PSF: generate the name of the PSF file to use
        #if the psf path has been left blank or set to 'None'
        #then assume the user does not want to add point sources
        if self.params['simSignals']['psfpath'] is not None:
            if self.params['simSignals']['psfpath'][-1] != '/':
                self.params['simSignals']['psfpath']=self.params['simSignals']['psfpath'] + '/'

            wfe = self.params['simSignals']['psfwfe']
            if wfe not in WFE_OPTIONS:
                raise ValueError(("WARNING: invalid wavefront error (psfwfe) input: {}"
                                  "psfwfe must be one of: {}".format(wfe, WFE_OPTIONS)))
            wfegroup = self.params['simSignals']['psfwfegroup']
            if wfegroup not in WFEGROUP_OPTIONS:
                raise ValueError(("WARNING: invalid wavefront group (psfwfegroup) "
                                  "value: {}. psfwfegroup must be one of: {}"
                                  .format(wfegroup, WFEGROUP_OPTIONS)))
            basename = self.params['simSignals']['psfbasename'] + '_'
            if wfe == 0:
                psfname = basename + self.params['simSignals'][usefilt].lower() + '_zero'
                self.params['simSignals']['psfpath'] = self.params['simSignals']['psfpath'] + \
                                                       self.params['simSignals'][usefilt].lower() + \
                                                       '/zero/'
            else:
                if self.params['Inst']['instrument'].lower() != 'fgs':
                    psfname = '{}{}_x{}_y{}_{}_{}_{}'.format(basename, shortdetector,
                                                             'psfxpos', 'psfypos',
                                                             self.params['Readout'][usefilt].lower(),
                                                             str(wfe), str(wfegroup))
                else:
                    psfname = '{}{}_x{}_y{}_{}_{}'.format(basename, detector,
                                                             'psfxpos', 'psfypos',
                                                             str(wfe), str(wfegroup))

                psfname = psfname.replace('psfxpos', '1024')
                psfname = psfname.replace('psfypos', '1024')
                if self.params['Inst']['instrument'].lower() != 'fgs':
                    pathaddition = "{}/{}/{}".format(shortdetector,
                                                     self.params['Readout'][usefilt].lower(),
                                                     str(wfe))
                else:
                    pathaddition = "{}/{}".format(detector, str(wfe))

                self.params['simSignals']['psfpath'] = os.path.join(self.params['simSignals']['psfpath'], pathaddition)
                self.psfname = os.path.join(self.params['simSignals']['psfpath'], psfname)

                # In the NIRISS AMI mode case, replace NIS by NIS_NRM as the PSF
                # files are in a separate directory and have the altered file names
                # compared to imaging.  Hence one can point to the same base
                # directory to run both imaging and NRM models.
                #
                # This set-up requires that the NRM PSF library files be placed in a directory named NIS_NRM under the
                # PSF path given in the .yaml file, just as the NIRISS imaging PSF library files need to be placed in a
                # directory named NIS under the specified PSF path.
                if self.params['Inst']['mode'] in ['ami']:
                    self.psfname = self.psfname.replace('NIS','NIS_NRM')
        else:
            # case where psfPath is None. In this case, create a PSF on the fly to use
            # for adding sources
            print("update this to include a call to WebbPSF????????")
            self.psfimage = np.zeros((5, 5), dtype=np.float32)
            sum1 = 0
            for i in range(5):
                for j in range(5):
                    self.psfimage[i, j] = (0.02**(abs((i - 2))) * (0.02**abs(j - 2)))
                    sum1 = sum1 + self.psfimage[i, j]
            self.psfimage = self.psfimage / sum1
            self.psfname = None

        # Read in the 'central' PSF file. This is the file that
        # has the PSF centered on the pixel. This will be used
        # if there are sersic or extended sources that need to
        # be convolved with the NIRCam PSF before adding
        centerpsffile = os.path.join(self.params['simSignals']['psfpath'], psfname + '_0p00_0p00.fits')
        self.centerpsf = fits.getdata(centerpsffile)
        self.centerpsf = self.cropPSF(self.centerpsf)

        # normalize the PSF to a total signal of 1.0
        totalsignal = np.sum(self.centerpsf)
        self.centerpsf /= totalsignal

        #convert the input RA and Dec of the pointing position into floats
        #check to see if the inputs are in decimal units or hh:mm:ss strings
        try:
            self.ra = float(self.params['Telescope']['ra'])

            self.dec = float(self.params['Telescope']['dec'])
        except:
            self.ra, self.dec = utils.parse_RA_Dec(self.params['Telescope']['ra'],
                                                   self.params['Telescope']['dec'])

        if abs(self.dec) > 90. or self.ra < 0. or self.ra > 360. or \
           self.ra is None or self.dec is None:
            raise ValueError("WARNING: bad requested RA and Dec {} {}".format(self.ra, self.dec))

        # make sure the rotation angle is a float
        try:
            self.params['Telescope']["rotation"] = float(self.params['Telescope']["rotation"])
        except ValueError:
            print(("ERROR: bad rotation value {}, setting to zero."
                   .format(self.params['Telescope']["rotation"])))
            self.params['Telescope']["rotation"] = 0.

        siaf_inst = self.params['Inst']['instrument']
        if siaf_inst.lower() == 'nircam':
            siaf_inst = 'NIRCam'
        instrument_siaf = siaf_interface.get_instance(siaf_inst)
        self.siaf = instrument_siaf[self.params['Readout']['array_name']]
        self.local_roll, self.attitude_matrix, self.ffsize, \
            self.subarray_bounds = siaf_interface.get_siaf_information(instrument_siaf,
                                                                       self.params['Readout']['array_name'],
                                                                       self.ra, self.dec,
                                                                       self.params['Telescope']['rotation'])

        print('SIAF: Requested {}   got {}'.format(self.params['Readout']['array_name'], self.siaf.AperName))
        # Set the background value if the high/medium/low settings
        # are used
        bkgdrate_options = ['high', 'medium', 'low']

        if np.isreal(self.params['simSignals']['bkgdrate']):
            self.params['simSignals']['bkgdrate'] = float(self.params['simSignals']['bkgdrate'])
        else:
            if self.params['simSignals']['bkgdrate'].lower() in bkgdrate_options:
                print(("Calculating background rate using jwst_background "
                       "based on {} level".format(self.params['simSignals']['bkgdrate'])))

                # Find the appropriate filter throughput file
                if os.path.split(self.params['Reffiles']['filter_throughput'])[1] == 'placeholder.txt':
                    instrm = self.params['Inst']['instrument'].lower()
                    if instrm == 'nircam':
                        filter_file = ("{}_nircam_plus_ote_throughput_mod{}_sorted.txt"
                                       .format(self.params['Readout'][usefilt].upper(), module.lower()))
                    elif instrm == 'niriss':
                        filter_file = ("{}_niriss_throughput1.txt"
                                       .format(self.params['Readout'][usefilt].lower()))
                    elif instrm == 'fgs':
                        #det = self.params['Readout']['array_name'].split('_')[0]
                        filter_file = "{}_throughput_py.txt".format(detector.lower())
                    filt_dir = os.path.split(self.params['Reffiles']['filter_throughput'])[0]
                    filter_file = os.path.join(filt_dir, filter_file)

                else:
                    filter_file = self.params['Reffiles']['filter_throughput']

                print(("Using {} filter throughput file for background calculation."
                       .format(filter_file)))

                self.params['simSignals']['bkgdrate'] = \
                                self.calculate_background(self.ra,
                                                          self.dec,
                                                          filter_file,
                                                          level=self.params['simSignals']['bkgdrate'].lower())
                print('Background level set to: {}'.format(self.params['simSignals']['bkgdrate']))
            else:
                raise ValueError(("WARNING: unrecognized background rate value. "
                                  "Must be either a number or one of: {}"
                                  .format(bkgdrate_options)))

        #check that the various scaling factors are floats and within a reasonable range
        #self.params['cosmicRay']['scale'] = self.checkParamVal(self.params['cosmicRay']['scale'], 'cosmicRay', 0, 100, 1)
        self.params['simSignals']['extendedscale'] = self.checkParamVal(self.params['simSignals']['extendedscale'], 'extendedEmission', 0, 10000, 1)
        self.params['simSignals']['zodiscale'] = self.checkParamVal(self.params['simSignals']['zodiscale'], 'zodi', 0, 10000, 1)
        self.params['simSignals']['scatteredscale'] = self.checkParamVal(self.params['simSignals']['scatteredscale'], 'scatteredLight', 0, 10000, 1)

        # make sure the requested output format is an allowed value
        if self.params['Output']['format'] not in ALLOWEDOUTPUTFORMATS:
            raise ValueError(("WARNING: unsupported output format {} requested. "
                              "Possible options are {}.".format(self.params['Output']['format'],
                                                                ALLOWEDOUTPUTFORMATS)))

        # Entries for creating the grims input image
        if not isinstance(self.params['Output']['grism_source_image'], bool):
            if self.params['Output']['grism_source_image'].lower() == 'none':
                self.params['Output']['grism_source_image'] = False
            else:
                raise ValueError("WARNING: grism_source_image needs to be True or False")

        # Location of extended image on output array, pixel x, y values.
        try:
            self.params['simSignals']['extendedCenter'] = np.fromstring(self.params['simSignals']['extendedCenter'], dtype=int, sep=", ")
        except:
            raise RuntimeError(("WARNING: not able to parse the extendedCenter list {}. "
                                "It should be a comma-separated list of x and y pixel positions."
                                .format(self.params['simSignals']['extendedCenter'])))

        # check the output metadata, including visit and observation numbers, obs_id, etc
        #
        # kwchecks = ['program_number', 'visit_number', 'visit_group',
        #            'sequence_id', 'activity_id', 'exposure_number', 'observation_number', 'obs_id', 'visit_id']
        # for quality in kwchecks:
        #    try:
        #        self.params['Output'][quality] = str(self.params['Output'][quality])
        #    except:
        #        print("WARNING: unable to convert {} to string. This is required.".format(self.params['Output'][quality]))
        #        sys.exit()

    def checkRunStep(self, filename):
        # check to see if a filename exists in the parameter file.
        if ((len(filename) == 0) or (filename.lower() == 'none')):
            return False
        else:
            return True

    def read_pattern_check(self):
        # Check the readout pattern that's entered and set nframe and nskip
        # accordingly
        self.params['Readout']['readpatt'] = self.params['Readout']['readpatt'].upper()

        # Read in readout pattern definition file
        # and make sure the possible readout patterns are in upper case
        self.readpatterns = ascii.read(self.params['Reffiles']['readpattdefs'])
        self.readpatterns['name'] = [s.upper() for s in self.readpatterns['name']]

        # If the requested readout pattern is in the table of options,
        # then adopt the appropriate nframe and nskip
        if self.params['Readout']['readpatt'] in self.readpatterns['name']:
            mtch = self.params['Readout']['readpatt'] == self.readpatterns['name']
            self.params['Readout']['nframe'] = self.readpatterns['nframe'][mtch].data[0]
            self.params['Readout']['nskip'] = self.readpatterns['nskip'][mtch].data[0]
            print(('Requested readout pattern {} is valid. '
                  'Using the nframe = {} and nskip = {}'
                   .format(self.params['Readout']['readpatt'],
                           self.params['Readout']['nframe'],
                           self.params['Readout']['nskip'])))
        else:
            # If the read pattern is not present in the definition file
            # then quit.
            raise ValueError(("WARNING: the {} readout pattern is not defined in {}."
                              .format(self.params['Readout']['readpatt'],
                                      self.params['Reffiles']['readpattdefs'])))

    def filecheck(self):
        # Make sure the requested input files exist
        # For reference files, assume first that they are located in
        # the directory tree under the directory specified by the MIRAGE_DATA
        # environment variable. If not, assume the input is a full path
        # and check there.
        rlist = [['Reffiles', 'astrometric']]
        plist = [['simSignals', 'psfpath']]
        ilist = [['simSignals', 'pointsource'],
                 ['simSignals', 'galaxyListFile'],
                 ['simSignals', 'extended'],
                 ['simSignals', 'movingTargetList'],
                 ['simSignals', 'movingTargetSersic'],
                 ['simSignals', 'movingTargetExtended'],
                 ['simSignals', 'movingTargetToTrack']]
        # for ref in rlist:
        #    self.ref_check(ref)
        for path in plist:
            self.path_check(path)
        for inp in ilist:
            self.input_check(inp)

    def ref_check(self, rele):
        """
        Check for the existence of the input reference file
        Assume first that the file is in the directory tree
        specified by the MIRAGE_DATA environment variable.

        Parameters:
        -----------
        rele -- Tuple containing the nested keys that point
                to the refrence file of interest. These come
                from the yaml input file

        Reutrns:
        --------
        Nothing
        """
        rfile = self.params[rele[0]][rele[1]]
        if rfile.lower() != 'none':
            c1 = os.path.isfile(rfile)
            if not c1:
                raise FileNotFoundError(("WARNING: Unable to locate the {}, {} "
                                         "input file! Not present in {}"
                                         .format(rele[0], rele[1], rfile)))

    def path_check(self, p):
        """
        Check for the existence of the input path.
        Assume first that the path is in relation to
        the directory tree specified by the MIRAGE_DATA
        environment variable

        Parameters:
        -----------
        p -- Tuple containing the nested keys that point
             to a directory in self.params

        Returns:
        --------
        Nothing
        """
        pth = self.params[p[0]][p[1]]
        c1 = os.path.exists(pth)
        if not c1:
            raise NotADirectoryError(("WARNING: Unable to find the requested path "
                                      "{}. Not present in directory tree specified by "
                                      "the {} environment variable."
                                      .format(pth, self.env_var)))

    def input_check(self, inparam):
        # Check for the existence of the input file. In
        # this case we do not check the directory tree
        # specified by the MIRAGE_DATA environment variable.
        # This is intended primarily for user-generated inputs like
        # source catalogs
        ifile = self.params[inparam[0]][inparam[1]]
        if ifile.lower() != 'none':
            c = os.path.isfile(ifile)
            if not c:
                raise FileNotFoundError(("WARNING: Unable to locate {} Specified "
                                         "by the {}:{} field in the input yaml file."
                                         .format(ifile, inparam[0], inparam[1])))

    def checkParamVal(self, value, typ, vmin, vmax, default):
        # make sure the input value is a float and between min and max
        try:
            value = float(value)
        except:
            raise ValueError("WARNING: {} for {} is not a float.".format(value, typ))

        if ((value >= vmin) & (value <= vmax)):
            return value
        else:
            print(("ERROR: {} for {} is not within reasonable bounds. "
                   "Setting to {}".format(value, typ, default)))
            return default

    #def read_subarray_definition_file(self):
    #    # read in the file that contains a list of subarray names and positions on the detector

    #    try:
    #        self.subdict = ascii.read(self.params['Reffiles']['subarray_defs'], data_start=1, header_start=0)
    #    except:
    #        raise RuntimeError(("Error: could not read in subarray definitions file: {}"
    #                            .format(self.params['Reffiles']['subarray_defs'])))

    #def get_subarray_info(self):
    #    # Find aperture-specific information from the subarray information config file
    #    if self.params['Readout']['array_name'] in self.subdict['AperName']:
    #        mtch = self.params['Readout']['array_name'] == self.subdict['AperName']
    #        namps = self.subdict['num_amps'].data[mtch][0]
    #        if namps != 0:
    #            self.params['Readout']['namp'] = namps
    #        else:
    #            if ((self.params['Readout']['namp'] == 1) or
    #               (self.params['Readout']['namp'] == 4)):
    #                print(("CAUTION: Aperture {} can be used with either "
    #                       "a 1-amp".format(self.subdict['AperName'].data[mtch][0])))
    #                print("or a 4-amp readout. The difference is a factor of 4 in")
    #                print(("readout time. You have requested {} amps."
    #                       .format(self.params['Readout']['namp'])))
    #            else:
    #                raise ValueError(("WARNING: {} requires the number of amps to be 1 or 4. Please set "
    #                                  "'Readout':'namp' in the input yaml file to one of these values."
    #                                  .format(self.params['Readout']['array_name'])))
    #    else:
    #        raise ValueError(("WARNING: subarray name {} not found in the "
    #                          "subarray dictionary {}."
    #                          .format(self.params['Readout']['array_name'],
    #                                  self.params['Reffiles']['subarray_defs'])))

    def read_filter_throughput(self, file):
        '''Read in the ascii file containing the filter
        throughput curve'''
        tab = ascii.read(file)
        return tab['Wavelength_microns'].data, tab['Throughput'].data

    def read_distortion_reffile(self):
        """Read in the CRDS-format distortion reference file and save
        the coordinate transformation model
        """
        coord_transform = None
        if self.runStep['astrometric']:
            with asdf.open(self.params['Reffiles']['astrometric']) as dist_file:
                coord_transform = dist_file.tree['model']
        # else:
        #    coord_transform = self.simple_coord_transform()
        return coord_transform

    def calculate_background(self, ra, dec, ffile, level='medium'):
        '''Use the JWST background calculator to come up with
        an appropriate background level for the observation.
        Options for level include low, medium, high'''
        from jwst_backgrounds import jbt
        from astropy import units as u
        from astropy.units.equivalencies import si, cgs

        # Read in filter throughput file
        filt_wav, filt_thru = self.read_filter_throughput(ffile)

        # Get background information
        # Any wavelength will return the 2D array that includes
        # all wavelengths, so just use a dummy value of 2.5 microns
        bg = jbt.background(ra, dec, 2.5)

        # Now we need to loop over each day (in the background)
        # info, convolve the background curve with the filter
        # throughput curve, and then integrate. THEN, we can
        # calculate the low/medium/high values.
        bsigs = np.zeros(len(bg.bkg_data['total_bg'][:, 0]))
        for i in range(len(bg.bkg_data['total_bg'][:, 0])):
            back_wave = bg.bkg_data['wave_array']
            back_sig = bg.bkg_data['total_bg'][i, :]

            # Interpolate background to match filter wavelength grid
            bkgd_interp = np.interp(filt_wav, back_wave, back_sig)

            # Combine
            filt_bkgd = bkgd_interp * filt_thru

            # Integrate
            bsigs[i] = np.trapz(filt_bkgd, x=filt_wav)

        # Now sort and determine the low/medium/high levels
        x = np.sort(bsigs)
        y = np.arange(1, len(x) + 1) / len(x)

        if level.lower() == 'low':
            perc = 0.1
        elif level.lower() == 'medium':
            perc = 0.5
        elif level.lower() == 'high':
            perc = 0.9
        else:
            raise ValueError("Unrecognized background level string")

        # Interpolate to the requested level
        bval = np.interp(perc, y, x) * u.MJy / u.steradian

        # Convert from MJy/str to ADU/sec
        # then divide by area of pixel
        flambda = cgs.erg / si.angstrom / si.cm ** 2 / si.s
        #fnu = cgs.erg / si.Hz / si.cm ** 2 / si.s
        photflam = self.photflam * flambda
        #photnu = self.photfnu * fnu
        pivot = self.pivot * u.micron
        mjy = photflam.to(u.MJy, u.spectral_density(pivot))

        # Divide by pixel area in steradians to get
        # MJy/str per ADU/s
        pixel_area = self.siaf.XSciScale * u.arcsec * self.siaf.YSciScale * u.arcsec
        mjy_str = mjy / pixel_area.to(u.steradian)

        # Convert the background signal from MJy/str
        # to ADU/sec
        bval /= mjy_str
        return bval.value

    def saveSingleFits(self, image, name, key_dict=None, image2=None, image2type=None):
        #save an array into the first extension of a fits file
        h0 = fits.PrimaryHDU()
        h1 = fits.ImageHDU(image, name='DATA')
        if image2 is not None:
            h2 = fits.ImageHDU(image2)
            if image2type is not None:
                h2.header['EXTNAME'] = image2type

        # if a keyword dictionary is provided, put the
        # keywords into the 0th and 1st extension headers
        if key_dict is not None:
            for key in key_dict:
                h0.header[key] = key_dict[key]
                h1.header[key] = key_dict[key]

        if image2 is None:
            hdulist = fits.HDUList([h0, h1])
        else:
            hdulist = fits.HDUList([h0, h1, h2])
        hdulist.writeto(name, overwrite=True)

    def add_options(self, parser=None, usage=None):
        if parser is None:
            parser = argparse.ArgumentParser(usage=usage, description='Create seed image via catalogs')
        parser.add_argument("paramfile", help='File describing the input parameters and instrument settings to use. (YAML format).')
        parser.add_argument("--param_example", help='If used, an example parameter file is output.')
        return parser


if __name__ == '__main__':

    usagestring = 'USAGE: catalog_seed_image.py inputs.yaml'

    seed = Catalog_seed()
    parser = seed.add_options(usage=usagestring)
    args = parser.parse_args(namespace=seed)
    seed.make_seed()<|MERGE_RESOLUTION|>--- conflicted
+++ resolved
@@ -35,13 +35,10 @@
 from ..utils import rotations, polynomial, read_siaf_table, utils
 from ..utils import set_telescope_pointing_separated as set_telescope_pointing
 from ..utils import siaf_interface
-<<<<<<< HEAD
 from ..utils.constants import grism_factor
-=======
 from mirage import version
 
 MIRAGE_VERSION = version.__version__
->>>>>>> de2b1116
 
 INST_LIST = ['nircam', 'niriss', 'fgs']
 MODES = {'nircam': ["imaging", "ts_imaging", "wfss", "ts_wfss"],
